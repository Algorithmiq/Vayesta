--- conflicted
+++ resolved
@@ -343,15 +343,11 @@
             e_corr += x.symmetry_factor * ex
         return e_corr/self.ncells
 
-<<<<<<< HEAD
-    def get_dm_corr_energy(self, dm1='global-wf', dm2='projected-lambda', t_as_lambda=None, with_exxdiv=None):
-=======
     def get_proj_corr_energy(self):
         """TODO: deprecate in favor of get_wf_corr_energy."""
         return self.get_wf_corr_energy()
 
     def get_dm_corr_energy(self, dm1='global-wf', t_as_lambda=None, with_exxdiv=None):
->>>>>>> bb844976
         self.require_complete_fragmentation("Energy will not be accurate.", incl_virtual=False)
         e1 = self.get_dm_corr_energy_e1(dm1=dm1, t_as_lambda=None, with_exxdiv=None)
         e2 = self.get_dm_corr_energy_e2(dm2=dm2, t_as_lambda=t_as_lambda)
@@ -483,17 +479,12 @@
         e_corr = self.get_wf_corr_energy()
         return self.e_mf + e_corr
 
-<<<<<<< HEAD
-    def get_dm_energy(self, dm1='global-wf', dm2='projected-lambda', t_as_lambda=None, with_exxdiv=None):
-        e_corr = self.get_dm_corr_energy(dm1=dm1, dm2=dm2, t_as_lambda=t_as_lambda, with_exxdiv=with_exxdiv)
-=======
     def get_proj_energy(self):
         """TODO: deprecate in favor of get_wf_energy."""
         return self.get_wf_energy()
 
     def get_dm_energy(self, dm1='global-wf', t_as_lambda=None, with_exxdiv=None):
         e_corr = self.get_dm_corr_energy(dm1=dm1, t_as_lambda=t_as_lambda, with_exxdiv=with_exxdiv)
->>>>>>> bb844976
         return self.e_mf + e_corr
 
     def get_ccsd_energy(self, full_wf=False):
