import unittest
import numpy as np

import pyscf.gto
import pyscf.scf
import pyscf.pbc.gto
import pyscf.pbc.scf
import pyscf.pbc.tools
import pyscf.mp
import pyscf.pbc.mp
from pyscf import lib

<<<<<<< HEAD
from vayesta.core import Embedding, UEmbedding
from vayesta.core.bath import DMET_Bath, MP2_BNO_Bath, UDMET_Bath
from vayesta.tests.common import temporary_seed, TestCase
from vayesta.tests import testsystems
=======
from vayesta.core.qemb import Embedding, UEmbedding
from vayesta.core.bath import DMET_Bath, MP2_Bath
from vayesta.tests.cache import moles, cells
from vayesta.tests.common import temporary_seed
>>>>>>> 10023025

#TODO readd some tests for ghost atoms


class MolFragmentTests(TestCase):
    PLACES = 7
    Embedding = Embedding

    @classmethod
    def setUpClass(cls):
        cls.mf = testsystems.water_ccpvdz_df.rhf()

    @classmethod
    def tearDownClass(cls):
        del cls.mf

    def trace(self, c):
        return np.einsum('xi,xi->', c, c.conj())

    def test_properties(self):
        """Test methods registered with @property decorator.
        """

        qemb = self.Embedding(self.mf)
        with qemb.iao_fragmentation() as f:
            frag = f.add_atomic_fragment(0)

        self.assertIs(frag.mol,           self.mf.mol)
        self.assertIs(frag.mf,            frag.base.mf)
        self.assertIs(frag.n_frag,        frag.c_frag.shape[-1])
        self.assertIs(frag.boundary_cond, frag.base.boundary_cond)

    def test_iao_atoms(self):
        """Test IAO atomic fragmentation.
        """

        qemb = self.Embedding(self.mf)
        with qemb.iao_fragmentation() as f:
            frags = f.add_all_atomic_fragments()

        e_elec = sum([f.get_fragment_mf_energy() for f in frags])
        self.assertAlmostEqual(e_elec + self.mf.energy_nuc(), self.mf.e_tot, self.PLACES)
        self.assertAlmostEqual(frags[0].get_fragment_mf_energy(), -81.55618063907355, self.PLACES)
        self.assertAlmostEqual(frags[1].get_fragment_mf_energy(),  -1.83005213220285, self.PLACES)
        self.assertAlmostEqual(frags[2].get_fragment_mf_energy(),  -1.83005213220285, self.PLACES)

    def test_iao_aos(self):
        """Test IAO orbital fragmentation.
        """

        qemb = self.Embedding(self.mf)
        with qemb.iao_fragmentation() as f:

            frag = f.add_orbital_fragment([0, 1])
            self.assertAlmostEqual(frag.get_fragment_mf_energy(), -61.40491054071134, self.PLACES)

            frag = f.add_atomic_fragment([0], orbital_filter=['1s', '2s'])
            self.assertAlmostEqual(frag.get_fragment_mf_energy(), -61.40491054071134, self.PLACES)

    def test_iao_minao(self):
        """Test IAO fragmentation with a custom `minao` keyword.
        """

        qemb = self.Embedding(self.mf)
        with qemb.iao_fragmentation(minao='sto3g') as f:
            frag = f.add_atomic_fragment(0)

        self.assertAlmostEqual(frag.get_fragment_mf_energy(), -80.8244967591169, self.PLACES)

    def test_sao_atoms(self):
        """Test SAO atomic fragmentation.
        """

        qemb = self.Embedding(self.mf)
        with qemb.sao_fragmentation() as f:
            frags  = [f.add_atomic_fragment(['O'])]
            frags += [f.add_atomic_fragment(i) for i in [1, 2]]

        self.assertAlmostEqual(frags[0].get_fragment_mf_energy(), -78.51384197417300, self.PLACES)
        self.assertAlmostEqual(frags[1].get_fragment_mf_energy(),  -3.35122146047156, self.PLACES)
        self.assertAlmostEqual(frags[2].get_fragment_mf_energy(),  -3.35122146047156, self.PLACES)
        e_mf = sum([f.get_fragment_mf_energy() for f in frags])
        self.assertAlmostEqual(e_mf, (self.mf.e_tot-self.mf.energy_nuc()), self.PLACES)

    def test_sao_aos(self):
        """Test SAO orbital fragmentation.
        """
        qemb = self.Embedding(self.mf)
        with qemb.sao_fragmentation() as f:
            frag = f.add_orbital_fragment([0, 1])
            self.assertAlmostEqual(frag.get_fragment_mf_energy(), -56.62602303262458, self.PLACES)
            frag = f.add_orbital_fragment(0)
            self.assertAlmostEqual(frag.get_fragment_mf_energy(), -50.92864009746159, self.PLACES)
            frag = f.add_orbital_fragment('1s')
            self.assertAlmostEqual(frag.get_fragment_mf_energy(), -54.569723461804, self.PLACES)

    def test_iaopao_atoms(self):
        """Test IAO+PAO atomic fragmentation.
        """
        qemb = self.Embedding(self.mf)
        with qemb.iaopao_fragmentation() as f:
            frags = f.add_all_atomic_fragments()
            e_mf = sum([f.get_fragment_mf_energy() for f in frags])
            self.assertAlmostEqual(e_mf, (self.mf.e_tot-self.mf.energy_nuc()), self.PLACES)

    def test_project_ref_orbitals(self):
        """Test the project_ref_orbitals function.
        """

        qemb = self.Embedding(self.mf)
        with qemb.sao_fragmentation() as f:
            frag = f.add_atomic_fragment(0)

        nmo = self.mf.mo_occ.size

        with temporary_seed(1):
            c_ref = np.random.random((nmo, nmo))
            c = np.random.random((nmo, nmo))

        w, v = frag.project_ref_orbitals(c_ref, c)

        self.assertAlmostEqual(lib.fp(w),          5.63864201070, self.PLACES)
        self.assertAlmostEqual(np.sum(v*v)**0.5, 235.00085653529, self.PLACES)

    def test_dmet_bath(self):
        """Test the DMET bath.
        """

        qemb = self.Embedding(self.mf)
        with qemb.iao_fragmentation() as f:
            frags = f.add_all_atomic_fragments()

        bath = DMET_Bath(frags[0], frags[0].opts.bath_options['dmet_threshold'])
        bath.kernel()
        self.assertAlmostEqual(self.trace(bath.c_dmet),     2.53936714739812, self.PLACES)
        self.assertAlmostEqual(self.trace(bath.c_env_occ),  0.00000000000000, self.PLACES)
        self.assertAlmostEqual(self.trace(bath.c_env_vir), 73.98633044345692, self.PLACES)

        bath = DMET_Bath(frags[1], frags[1].opts.bath_options['dmet_threshold'])
        bath.kernel()
        self.assertAlmostEqual(self.trace(bath.c_dmet),     0.92508900878229, self.PLACES)
        self.assertAlmostEqual(self.trace(bath.c_env_occ),  2.7927781539529537, self.PLACES)
        self.assertAlmostEqual(self.trace(bath.c_env_vir), 75.71109293760985, self.PLACES)

        bath = DMET_Bath(frags[2], frags[2].opts.bath_options['dmet_threshold'])
        bath.kernel()
        self.assertAlmostEqual(self.trace(bath.c_dmet),     0.92508900878229, self.PLACES)
        self.assertAlmostEqual(self.trace(bath.c_env_occ),  2.79277815395295, self.PLACES)
        self.assertAlmostEqual(self.trace(bath.c_env_vir), 75.71109293760989, self.PLACES)

        frag = frags[2]
        self.assertIs(bath.mf,     frag.mf)
        self.assertIs(bath.mol,    frag.mol)
        self.assertIs(bath.log,    frag.log)
        self.assertIs(bath.base,   frag.base)
        self.assertIs(bath.c_frag, frag.c_frag)
        self.assertIs(bath.get_environment()[0], bath.c_env_occ)
        self.assertIs(bath.get_environment()[1], bath.c_env_vir)

        frag.reset()

    def test_mp2_bno_bath(self):
        """Test the MP2 BNO bath.
        """

        qemb = self.Embedding(self.mf)
        with qemb.iao_fragmentation() as f:
            frags = f.add_all_atomic_fragments()

        nocc = np.sum(self.mf.mo_occ > 0)
        nvir = np.sum(self.mf.mo_occ == 0)
        with temporary_seed(1):
            t2a = np.random.random((nocc, nocc, nvir, nvir)) - 0.5
            t2a = 0.25 * (t2a + t2a.swapaxes(0, 1) + t2a.swapaxes(2, 3) + t2a.transpose(1, 0, 3, 2))
            t2b = np.random.random((nocc, nocc, nvir, nvir)) - 0.5
            t2b = 0.25 * (t2b + t2b.swapaxes(0, 1) + t2b.swapaxes(2, 3) + t2b.transpose(1, 0, 3, 2))

        dmet_bath = DMET_Bath(frags[0])
        dmet_bath.kernel()
        bath_occ = MP2_Bath(frags[0], dmet_bath, occtype='occupied')
        bath_vir = MP2_Bath(frags[0], dmet_bath, occtype='virtual')
        dm1o = bath_occ.make_delta_dm1(t2a, t2b)
        dm1v = bath_vir.make_delta_dm1(t2a, t2b)
        self.assertAlmostEqual(lib.fp(dm1o), 366.180724570873/2, self.PLACES)
        self.assertAlmostEqual(lib.fp(dm1v),  -1.956209725591/2, self.PLACES)

        #bath = MP2_BNO_Bath(frags[0], dmet_bath, local_dm='semi', canonicalize=False)
        #dm1o = bath.make_delta_dm1('occ', t2a, t2b)
        #dm1v = bath.make_delta_dm1('vir', t2a, t2b)
        #self.assertIs(bath.get_mp2_class(), pyscf.mp.MP2)
        #self.assertAlmostEqual(lib.fp(dm1o),  -11.0426240019808/2, self.PLACES)
        #self.assertAlmostEqual(lib.fp(dm1v),   11.2234922296148/2, self.PLACES)

        #bath = MP2_BNO_Bath(frags[0], dmet_bath, local_dm=True, canonicalize=False)
        #dm1o = bath.make_delta_dm1('occ', t2a, t2b)
        #dm1v = bath.make_delta_dm1('vir', t2a, t2b)
        #self.assertIs(bath.get_mp2_class(), pyscf.mp.MP2)
        #self.assertAlmostEqual(lib.fp(dm1o), 382.7366604206307/2, self.PLACES)
        #self.assertAlmostEqual(lib.fp(dm1v),  16.0277297008466/2, self.PLACES)

        #FIXME: bugs #6 and #7 - then add to CellFragmentTests
        #NOTE these values were for an old system

        #tr = lambda c: np.einsum('xi,xi->', c, c.conj())

        #bath = MP2_BNO_Bath(frags[1])
        #bath.kernel()
        #c_bno_occ, n_bno_occ = bath.make_bno_coeff('occ')
        #c_bno_vir, n_bno_vir = bath.make_bno_coeff('vir')
        #self.assertAlmostEqual(tr(c_bno_occ),     0.0, self.PLACES)
        #self.assertAlmostequal(lib.fp(n_bno_occ), 0.0, self.PLACES)

        #bath = MP2_BNO_Bath(frags[1], canonicalize=(False, False))
        #bath.kernel()
        #mp2 = pyscf.mp.mp2.MP2(self.mf)
        #eris = mp2.ao2mo()
        #c_bno_occ, n_bno_occ = bath.make_bno_coeff('occ', eris=eris)
        #c_bno_vir, n_bno_vir = bath.make_bno_coeff('vir', eris=eris)


class UMolFragmentTests(MolFragmentTests):
    PLACES = 6
    Embedding = UEmbedding

    @classmethod
    def setUpClass(cls):
        cls.mf = testsystems.water_ccpvdz_df.uhf()

    def trace(self, c):
        ca, cb = c
        return (np.einsum('xi,xi->', ca, ca.conj()) + np.einsum('xi,xi->', cb, cb.conj())) / 2

    def test_properties(self):
        #TODO
        pass

    test_project_amplitude_to_fragment = None
    test_project_ref_orbitals = None
    test_mp2_bno_bath = None


class CellFragmentTests(TestCase):
    PLACES = 8

    @classmethod
    def setUpClass(cls):
        cls.mf = testsystems.he2_631g_k222.rhf()

    @classmethod
    def tearDownClass(cls):
        del cls.mf

    def trace(self, c):
        return np.einsum('xi,xi->', c, c.conj())

    def test_iao_atoms(self):
        """Test IAO atomic fragmentation.
        """

        qemb = Embedding(self.mf)
        with qemb.iao_fragmentation() as f:
            frag = f.add_atomic_fragment([0, 1])

        for frag in qemb.fragments:
            self.assertAlmostEqual(frag.get_fragment_mf_energy().real, -4.261995344528813, self.PLACES)

    def test_iao_aos(self):
        """Test IAO orbital fragmentation.
        """

        qemb = Embedding(self.mf)
        with qemb.iao_fragmentation() as f:
            frag = f.add_orbital_fragment([0, 1])

        self.assertAlmostEqual(frag.get_fragment_mf_energy().real, -4.261995344528813, self.PLACES)

    def test_sao_atoms(self):
        qemb = Embedding(self.mf)
        with qemb.sao_fragmentation() as f:
            frags = [f.add_atomic_fragment([i*2, i*2+1]) for i in range(len(qemb.kpts))]

        for frag in frags:
            self.assertAlmostEqual(frag.get_fragment_mf_energy().real, -4.261995344528689, self.PLACES)

    def test_sao_aos(self):
        """Test SAO orbital fragmentation.
        """

        qemb = Embedding(self.mf)
        with qemb.sao_fragmentation() as f:
            frag = f.add_orbital_fragment([0, 1, 2, 3])

        self.assertAlmostEqual(frag.get_fragment_mf_energy().real, -4.261995344528689, self.PLACES)

    def test_dmet_bath(self):
        """Test the DMET bath.
        """

        qemb = Embedding(self.mf)
        with qemb.sao_fragmentation() as f:
            frag = f.add_atomic_fragment([0])
        frags = [frag] + frag.add_tsymmetric_fragments([2, 2, 2])

        bath = DMET_Bath(frags[1], frags[1].opts.bath_options['dmet_threshold'])
        c_bath, c_occenv, c_virenv = bath.make_dmet_bath(frags[0].c_env)
        self.assertAlmostEqual(self.trace(c_bath),    3.34569601263718, self.PLACES)
        self.assertAlmostEqual(self.trace(c_occenv),  8.60026059294578, self.PLACES)
        self.assertAlmostEqual(self.trace(c_virenv), 38.23956564189844, self.PLACES)

        #bath = DMET_Bath(frags[0], frags[0].opts.dmet_threshold)
        #c_bath, c_occenv, c_virenv = bath.make_dmet_bath(frags[0].c_env, nbath=c_bath.shape[-1])  #FIXME bug #5 (these values are old)
        #self.assertAlmostEqual(self.trace(c_bath),    3.30703579288843, self.PLACES)
        #self.assertAlmostEqual(self.trace(c_occenv),  8.60108764820888, self.PLACES)
        #self.assertAlmostEqual(self.trace(c_virenv), self.PLACES3.27964350816293, self.PLACES)

        qemb = Embedding(self.mf)
        with qemb.sao_fragmentation() as f:
            frags = [f.add_atomic_fragment([i*2, i*2+1]) for i in range(len(qemb.kpts))]

        bath = DMET_Bath(frags[0], 1e-5)
        c_bath, c_occenv, c_virenv = bath.make_dmet_bath(frags[0].c_env, verbose=False)
        self.assertAlmostEqual(self.trace(c_bath),    0.00000000000000, self.PLACES)
        self.assertAlmostEqual(self.trace(c_occenv),  8.60025893931299, self.PLACES)
        self.assertAlmostEqual(self.trace(c_virenv), 38.23956182500297, self.PLACES)


if __name__ == '__main__':
    print('Running %s' % __file__)
    unittest.main()<|MERGE_RESOLUTION|>--- conflicted
+++ resolved
@@ -10,17 +10,10 @@
 import pyscf.pbc.mp
 from pyscf import lib
 
-<<<<<<< HEAD
-from vayesta.core import Embedding, UEmbedding
-from vayesta.core.bath import DMET_Bath, MP2_BNO_Bath, UDMET_Bath
-from vayesta.tests.common import temporary_seed, TestCase
-from vayesta.tests import testsystems
-=======
 from vayesta.core.qemb import Embedding, UEmbedding
 from vayesta.core.bath import DMET_Bath, MP2_Bath
 from vayesta.tests.cache import moles, cells
 from vayesta.tests.common import temporary_seed
->>>>>>> 10023025
 
 #TODO readd some tests for ghost atoms
 
