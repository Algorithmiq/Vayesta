
import gc
import scipy.linalg
import pyscf.lib


from vayesta.dmet.fragment import DMETFragment
from vayesta.core.util import *
import dataclasses

from vayesta.solver import get_solver_class
from vayesta.ewf import helper, psubspace

from timeit import default_timer as timer

import numpy as np


class EDMETFragmentExit(Exception):
    pass


class EDMETFragment(DMETFragment):

    @dataclasses.dataclass
    class Options(DMETFragment.Options):
        make_dd_moments: bool = True
        bos_occ_cutoff: int = NotSet
        old_sc_condition: bool = NotSet

    @dataclasses.dataclass
    class Results(DMETFragment.Results):
        dm_eb: np.ndarray = None
        eb_couplings: np.ndarray = None
        boson_freqs: tuple = None
        dd_mom0: np.ndarray = None
        dd_mom1: np.ndarray = None

#    def __init__(self, *args, solver=None, **kwargs):
#        super().__init__(*args, solver, **kwargs)

    def construct_bosons(self, rpa_moms):

        m0_aa, m0_ab, m0_bb = rpa_moms[0]
        m1_aa, m1_ab, m1_bb = rpa_moms[1]

        # Now just need to transform appropriately, svd as required and have bosonic degrees of freedom.
        # First, original coeffs.
        c_occ = self.mf.mo_coeff[:,self.mf.mo_occ>0]
        c_vir = self.mf.mo_coeff[:, self.mf.mo_occ == 0]
        s = self.mf.get_ovlp()
        # Generate transformations of hf orbitals to generate cluster orbitals
        loc_transform_occ = np.dot(self.c_active_occ.T, np.dot(s, c_occ))
        loc_transform_vir = np.dot(self.c_active_vir.T, np.dot(s, c_vir))

        #print("transforms:", np.linalg.svd(loc_transform_occ)[1], np.linalg.svd(loc_transform_vir)[1])

        nocc_loc = self.n_active_occ
        nvir_loc = self.n_active_vir
        ov_loc = nocc_loc * nvir_loc
        # Local transform of overall p-h excitation space.
        loc_transform_ov = einsum("ij,ab->iajb", loc_transform_occ, loc_transform_vir).reshape((ov_loc, -1))
        ov_full = loc_transform_ov.shape[1]
        # Now grab null space of this, giving all environmental excitations.
        env_transform_ov = scipy.linalg.null_space(loc_transform_ov).T
        #print(m0_aa.shape, loc_transform_ov.shape, env_transform_ov.shape)
        nspat_env = env_transform_ov.shape[0]
        m0_a_interaction = np.concatenate(
            (einsum("pq,rp,sq->rs", m0_aa, loc_transform_ov, env_transform_ov),
            einsum("pq,rp,sq->rs", m0_ab, loc_transform_ov, env_transform_ov)
        ), axis = 1)
        m0_b_interaction = np.concatenate(
            (einsum("pq,rp,sq->rs", m0_ab.T, loc_transform_ov, env_transform_ov),
             einsum("pq,rp,sq->rs", m0_bb, loc_transform_ov, env_transform_ov)
             ), axis=1)
        # Could now svd alpha and beta excitations separately; do together to ensure orthogonality of resultant degrees
        # of freedom.
        #ua, sa, va = np.linalg.svd(m0_a_interaction)
        #ub, sb, vb = np.linalg.svd(m0_b_interaction)
        m0_interaction = np.concatenate((m0_a_interaction, m0_b_interaction), axis = 0)
        #print(m0_a_interaction.shape, m0_b_interaction.shape, m0_interaction.shape)
        u, s, v = np.linalg.svd(m0_interaction, full_matrices=False)
        want = s > 1e-8
        nbos = sum(want)
        self.log.info("Zeroth moment matching generated {:2d} cluster bosons".format(nbos))
        #print(s)
        # v gives rotation of environmental excitations to obtain effective bosonic degree of freedom.
        bosrot = v[want,:]

        # A-B = eta_0 (A+B) eta_0

        m0_loc = np.zeros((2 * ov_loc, 2 * ov_loc))
        #print(loc_transform_ov.shape, bosrot.shape, np.linalg.svd(loc_transform_ov)[1])
        m0_loc[:ov_loc,:ov_loc] = einsum("pq,rp,sq->rs", m0_aa, loc_transform_ov, loc_transform_ov)
        m0_loc[ov_loc:, ov_loc:] = einsum("pq,rp,sq->rs", m0_bb, loc_transform_ov, loc_transform_ov)
        m0_loc[:ov_loc, ov_loc:] = einsum("pq,rp,sq->rs", m0_ab, loc_transform_ov, loc_transform_ov)
        m0_loc[ov_loc:, :ov_loc] = m0_loc[:ov_loc, ov_loc:].T

        #print("m0 loc", m0_loc.shape)
        #print(m0_loc)

        # Check that interaction block is correctly structured.
        #m0_interact = dot(m0_interaction,v.T)#bosrot.T)
        #print("m0 interact", m0_interact.shape, m0_interaction.shape, v.shape)
        #print(m0_interact)
        # Projection of the full alpha excitation space into bosons.
        #print(ov_full, bosrot.shape, env_transform_ov.shape)
        bos_proj_a = np.dot(bosrot[:,:nspat_env], env_transform_ov) # (nbos, ov_full)
        bos_proj_b = np.dot(bosrot[:, nspat_env:], env_transform_ov)  # (nbos, ov_full)
        bos_proj = np.concatenate((bos_proj_a, bos_proj_b), axis=1)
        #print(bos_proj.shape, np.linalg.svd(bos_proj)[1])

        # Define full rotation
        locrot = np.concatenate((np.concatenate((loc_transform_ov, np.zeros_like(loc_transform_ov)), axis=1),
                                  np.concatenate((np.zeros_like(loc_transform_ov), loc_transform_ov), axis=1)), axis = 0)
        fullrot = np.concatenate((locrot,
                                  bos_proj), axis = 0)
        #print("fullrot", fullrot.shape)
        #print(fullrot)
        m0_full = np.zeros((2*ov_full, 2*ov_full))
        m0_full[:ov_full, :ov_full] = m0_aa
        m0_full[ov_full:, ov_full:] = m0_bb
        m0_full[:ov_full, ov_full:] = m0_ab
        m0_full[ov_full:, :ov_full] = m0_ab.T

        n = scipy.linalg.null_space(fullrot)
        #print("Rotated m0:")
        #print(np.dot(fullrot, np.dot(m0_full, n)))

        m0_new = np.dot(fullrot, np.dot(m0_full, fullrot.T))
        ApB_new = np.dot(fullrot, np.dot(rpa_moms["ApB"], fullrot.T))

        AmB_new = np.dot(m0_new, np.dot(ApB_new, m0_new))
        self.ApB_new = ApB_new
        self.AmB_new = AmB_new
        self.m0_new = m0_new
        #print("M0:")
        #print(m0_new)
        #print("ApB:")
        #print(ApB_new)
        #print("AmB:")
        #print(AmB_new)
        #print("Alternative AmB calculation:", rpa_moms["AmB"].shape, locrot.shape)
        #print(einsum("pn,n,qn->pq",locrot, rpa_moms["AmB"], locrot))
        maxdev = abs(AmB_new[:2*ov_loc,:2*ov_loc] - einsum("pn,nm,qm->pq",locrot, rpa_moms["AmB"], locrot)).max()
        if maxdev > 1e-8:
            self.log.fatal("Unexpected deviation from exact irreducible polarisation propagator: {:6.4e}".format(maxdev))
            raise EDMETFragmentExit

        # Now grab our bosonic parameters.
        Va = np.zeros((nbos, self.n_active, self.n_active))
        Vb = np.zeros((nbos, self.n_active, self.n_active))

        AmB_bos = AmB_new[2*ov_loc:, 2*ov_loc:]
        ApB_bos = ApB_new[2 * ov_loc:, 2 * ov_loc:]
        AmB_eb = AmB_new[2 * ov_loc:, :2 * ov_loc]
        ApB_eb = ApB_new[2 * ov_loc:, :2 * ov_loc]

        A_eb = 0.5 * (ApB_eb + AmB_eb)
        B_eb = 0.5 * (ApB_eb - AmB_eb)

        # Grab the bosonic couplings.
        Va[:, :self.n_active_occ, self.n_active_occ:] =\
            A_eb[:,:ov_loc].reshape(nbos, self.n_active_occ, self.n_active_vir)
        Vb[:, :self.n_active_occ, self.n_active_occ:] = \
            A_eb[:, ov_loc:2*ov_loc].reshape(nbos, self.n_active_occ, self.n_active_vir)
        Va[:, self.n_active_occ:, :self.n_active_occ] = \
            B_eb[:, :ov_loc].reshape(nbos, self.n_active_occ, self.n_active_vir).transpose([0,2,1])
        Vb[:, self.n_active_occ:, :self.n_active_occ] = \
            B_eb[:, ov_loc:2*ov_loc].reshape(nbos, self.n_active_occ, self.n_active_vir).transpose([0,2,1])

        # Perform quick bogliubov transform to decouple our bosons.
        rt_AmB_bos = scipy.linalg.sqrtm(AmB_bos)
        M = np.dot(rt_AmB_bos, np.dot(ApB_bos, rt_AmB_bos))
        # Th
        e,c = np.linalg.eigh(M)
        freqs = e ** (0.5)

        XpY = np.einsum("n,qp,pn->qn", freqs ** (-0.5), rt_AmB_bos, c)
        XmY = np.einsum("n,qp,pn->qn", freqs ** (0.5), np.linalg.inv(rt_AmB_bos), c)
        X = 0.5 * (XpY + XmY)
        Y = 0.5 * (XpY - XmY)
        # Transform our couplings.
        Va = np.einsum("npq,nm->mpq", Va, X) + np.einsum("npq,nm->mqp", Va, Y)
        Vb = np.einsum("npq,nm->mpq", Vb, X) + np.einsum("npq,nm->mqp", Vb, Y)
        self.log.info("Cluster Bosons frequencies: " + str(freqs))
        # Check couplings are spin symmetric; this can be relaxed once we're using UHF and appropriate solvers.
        spin_deviation = abs(Va - Vb).max()
        if spin_deviation > 1e-6:
            self.log.warning("Boson couplings to different spin channels are significantly different; "
                             "largest deviation {:6.4e}".format(spin_deviation))
        #print(np.einsum("npq,rp,sq->nrs", Va, self.c_active, self.c_active))
        #print(np.einsum("npq,rp,sq->nrs", Vb, self.c_active, self.c_active))
        return freqs, Va, Vb

    def kernel(self, rpa_moms, bno_threshold=None, bno_number=None, solver=None, eris=None, construct_bath=False,
               chempot = None):
        # First set up fermionic degrees of freedom
        mo_coeff, mo_occ, nocc_frozen, nvir_frozen, nactive = \
                            self.set_up_orbitals(bno_threshold, bno_number, construct_bath)

        # Now generate bosonic bath.
        freqs, Va, Vb = self.construct_bosons(rpa_moms)

        solver = solver or self.solver

        # Create solver object
        t0 = timer()
        solver_opts = {}
        solver_opts['make_rdm1'] = self.opts.make_rdm1
        solver_opts['make_rdm2'] = self.opts.make_rdm2
        solver_opts['make_rdm_eb'] = self.opts.make_rdm1
        solver_opts['make_01_dd_mom'] = self.opts.make_dd_moments

        v_ext = None if chempot is None else - chempot * self.get_fragment_projector(self.c_active)

<<<<<<< HEAD
        cluster_solver_cls = get_solver_class(solver)
=======

        cluster_solver_cls = get_solver_class(self.mf, solver)
>>>>>>> 74b9ed12
        cluster_solver = cluster_solver_cls(
            freqs, (Va, Vb), self, mo_coeff, mo_occ, nocc_frozen=nocc_frozen, nvir_frozen=nvir_frozen, v_ext = v_ext,
            **solver_opts)
        solver_results = cluster_solver.kernel(bos_occ_cutoff=self.opts.bos_occ_cutoff, eris=eris)
        self.log.timing("Time for %s solver:  %s", solver, time_string(timer()-t0))

        dd0 = solver_results.dd_mom0
        dd1 = solver_results.dd_mom1
        if self.opts.old_sc_condition:
            dd0 = [np.einsum("ppqq->pq", x) for x in dd0]
            dd1 = [np.einsum("ppqq->pq", x) for x in dd1]

        results = self.Results(
                fid=self.id,
                bno_threshold=bno_threshold,
                n_active=nactive,
                converged=solver_results.converged,
                e_corr=solver_results.e_corr,
                dm1 = solver_results.dm1,
                dm2 = solver_results.dm2,
                dm_eb = solver_results.rdm_eb,
                eb_couplings=(Va,Vb),
                boson_freqs=freqs,
                dd_mom0=dd0,
                dd_mom1=dd1,
        )

        self.solver_results = solver_results
        self._results = results

        # Force GC to free memory
        m0 = get_used_memory()
        del cluster_solver, solver_results
        ndel = gc.collect()
        self.log.debugv("GC deleted %d objects and freed %.3f MB of memory", ndel, (get_used_memory()-m0)/1e6)

        return results

    def get_edmet_energy_contrib(self):
        """Generate EDMET energy contribution, according to expression given in appendix of EDMET preprint"""
        e1, e2 = self.get_dmet_energy_contrib()
        c_act = self.c_active
        P_imp = self.get_fragment_projector(c_act)
        # Taken spin-averaged couplings for now; should actually be spin symmetric.
        couplings = (self._results.eb_couplings[0] + self._results.eb_couplings[1]) / 2
        dm_eb = self._results.dm_eb
        efb = 0.5 * (
            np.einsum("pr,npq,rqn", P_imp, couplings, dm_eb) +
            np.einsum("qr,npq,prn", P_imp, couplings, dm_eb)
        )
        return e1, e2, efb

    def construct_correlation_kernel_contrib(self, epsilon, m0_new, m1_new, eris = None):
        """
        Generate the contribution to the correlation kernel arising from this fragment.
        """
        # Get the ApB, AmB and m0 for this cluster. Note that this is pre-boson decoupling, but we don't actually care
        # about that here and it shouldn't change our answer.
        ApB_orig = self.ApB_new
        AmB_orig = self.AmB_new
        m0_orig = self.m0_new

        #m0_new = self.results.dd_mom0
        #m1_new = self.results.dd_mom1


        nocc_loc = self.n_active_occ
        nvir_loc = self.n_active_vir
        ov_loc = nocc_loc * nvir_loc

        # Now want to construct rotations defining which degrees of freedom contribute to two-point quantities.
        occ_frag_rot = np.linalg.multi_dot([self.c_frag.T, self.base.get_ovlp(), self.c_active_occ])
        vir_frag_rot = np.linalg.multi_dot([self.c_frag.T, self.base.get_ovlp(), self.c_active_vir])

        if self.opts.old_sc_condition:
            # Then get projectors to local quantities in ov-basis. Note this needs to be stacked to apply to each spin
            # pairing separately.
            rot_ov_frag = np.einsum("pi,pa->pia", occ_frag_rot, vir_frag_rot).reshape((-1, ov_loc))
            # Get pseudo-inverse to map from frag to loc. Since occupied-virtual excitations aren't spanning this isn't a
            # simple transpose.
            rot_frag_ov = np.linalg.pinv(rot_ov_frag)
        else:
            # First, grab rotations from particle-hole excitations to fragment degrees of freedom, ignoring reordering
            rot_ov_frag = np.einsum("pi,qa->pqia", occ_frag_rot, vir_frag_rot).reshape((-1, ov_loc))
            # Set up matrix to map down to only a single index ordering.
            proj_to_order = np.zeros((self.n_frag,)*4)
            for p in range(self.n_frag):
                for q in range(p+1):
                    proj_to_order[p,q,p,q] = proj_to_order[q,p,p,q] = 1.0
            proj_to_order = proj_to_order.reshape((self.n_frag**2, self.n_frag, self.n_frag))
            # Now restrict to triangular portion of array
            proj_to_order = pyscf.lib.pack_tril(proj_to_order)
            proj_from_order = np.linalg.pinv(proj_to_order)
            # Now have rotation between single fragment ordering, and fragment particle-hole excits.
            rot_ov_frag = dot(proj_to_order.T, rot_ov_frag)
            # Get pseudo-inverse to map from frag to loc. Since occupied-virtual excitations aren't spanning this isn't a
            # simple transpose.
            rot_frag_ov = np.linalg.pinv(rot_ov_frag)
            m0_new = [dot(proj_to_order.T, x.reshape((self.n_frag**2,)*2), proj_to_order) for x in m0_new]
            m1_new = [dot(proj_to_order.T, x.reshape((self.n_frag**2,)*2), proj_to_order) for x in m1_new]
        #newmat = AmB_orig.copy()

        def get_updated(orig, update, rot_ovf, rot_fov):
            """Given the original value of a block, the updated solver value, and rotations between appropriate spaces
            generate the updated value of the appropriate block."""
            # Generate difference in local, two-point excitation basis.
            diff = update - np.linalg.multi_dot([rot_ovf, orig, rot_ovf.T])
            return orig + np.linalg.multi_dot([rot_fov, diff, rot_fov.T])

        def get_updated_spincomponents(orig, update, rot_ov_frag, rot_frag_ov):
            newmat = orig.copy()

            newmat[:ov_loc, :ov_loc] = get_updated(newmat[:ov_loc, :ov_loc], update[0], rot_ov_frag, rot_frag_ov)
            newmat[:ov_loc, ov_loc:2*ov_loc] = get_updated(newmat[:ov_loc, ov_loc:2*ov_loc], update[1], rot_ov_frag,
                                                           rot_frag_ov)
            newmat[ov_loc:2*ov_loc, :ov_loc] = newmat[:ov_loc, ov_loc:2 * ov_loc].T
            newmat[ov_loc:2*ov_loc, ov_loc:2*ov_loc] = get_updated(newmat[ov_loc:2*ov_loc, ov_loc:2*ov_loc], update[2],
                                                                   rot_ov_frag, rot_frag_ov)
            return newmat
        new_AmB = get_updated_spincomponents(AmB_orig, m1_new, rot_ov_frag, rot_frag_ov)
        new_m0 = get_updated_spincomponents(m0_orig, m0_new, rot_ov_frag, rot_frag_ov)
        new_m0_inv = np.linalg.inv(new_m0)
        new_ApB = np.linalg.multi_dot([new_m0_inv, new_AmB, new_m0_inv])

        new_A = 0.5 * (new_ApB + new_AmB)
        new_B = 0.5 * (new_ApB - new_AmB)

        r_occ, r_vir =  self.get_rot_to_mf()
        # Given that our active orbitals are also canonical this should be diagonal, but calculating the whole
        # thing isn't prohibitive and might save pain.
        loc_eps = einsum("ia,ji,ba,ki,ca->jbkc", epsilon, r_occ, r_vir, r_occ, r_vir).reshape((ov_loc, ov_loc))
        # We want to actually consider the difference from the dRPA kernel. This is just the local eris in an OV basis.
        if eris is None:
            eris = self.base.get_eris(self.c_active)

        v = eris[:nocc_loc, nocc_loc:, :nocc_loc, nocc_loc:].reshape((ov_loc, ov_loc))

        occ_proj = self.get_fragment_projector(self.c_active_occ)
        vir_proj = self.get_fragment_projector(self.c_active_vir)
        def proj_all_indices(mat):
            """Obtains average over all possible projections of provided matrix, giving contribution to democratic
            partitioning from this cluster.
            """
            return (einsum("iajb,ik->kajb",mat, occ_proj) +
                  einsum("iajb,jk->iakb", mat, occ_proj) +
                  einsum("iajb,ac->icjb", mat, vir_proj) +
                  einsum("iajb,bc->iajc", mat, vir_proj)) / 4.0

        # Now calculate all spin components; could double check spin symmetry of ab terms if wanted.
        # This deducts the equivalent values at the level of dRPA, reshapes into fermionic indices, and performs
        # projection to only the fragment portions of all indices.
        newshape = (nocc_loc, nvir_loc, nocc_loc, nvir_loc)
        V_A_aa = proj_all_indices((new_A[:ov_loc, :ov_loc] - loc_eps - v).reshape(newshape))
        V_A_bb = proj_all_indices((new_A[ov_loc : 2 * ov_loc, ov_loc : 2 * ov_loc] - loc_eps - v).reshape(newshape))
        V_A_ab = proj_all_indices((new_A[:ov_loc:, ov_loc: 2 * ov_loc] - v).reshape(newshape))
        V_B_aa = proj_all_indices((new_B[:ov_loc, :ov_loc] - v).reshape(newshape))
        V_B_bb = proj_all_indices((new_B[ov_loc: 2 * ov_loc, ov_loc: 2 * ov_loc] - v).reshape(newshape))
        V_B_ab = proj_all_indices((new_B[:ov_loc:, ov_loc: 2 * ov_loc] - v).reshape(newshape))

        return V_A_aa, V_A_ab, V_A_bb, V_B_aa, V_B_ab, V_B_bb

    def get_correlation_kernel_contrib(self, epsilon, dd0, dd1, eris = None):

        if self.sym_parent is None:
            V_A_aa, V_A_ab, V_A_bb, V_B_aa, V_B_ab, V_B_bb = self.construct_correlation_kernel_contrib(
                                                                                    epsilon, dd0, dd1, eris)
        else:
            V_A_aa, V_A_ab, V_A_bb, V_B_aa, V_B_ab, V_B_bb = self.sym_parent.construct_correlation_kernel_contrib(
                                                                                    epsilon, dd0, dd1, eris)
        # Now need to project back out to full space. This requires an additional factor of the overlap in ou
        # coefficients.
        c_occ = np.dot(self.base.get_ovlp(), self.c_active_occ)
        c_vir = np.dot(self.base.get_ovlp(), self.c_active_vir)
        V_aa = einsum("iajb,pi,qa,rj,sb->pqrs", V_A_aa, c_occ, c_vir, c_occ, c_vir) + \
               einsum("iajb,pi,qa,rj,sb->pqsr", V_B_aa, c_occ, c_vir, c_occ, c_vir)
        V_ab = einsum("iajb,pi,qa,rj,sb->pqrs", V_A_ab, c_occ, c_vir, c_occ, c_vir) + \
               einsum("iajb,pi,qa,rj,sb->pqsr", V_B_ab, c_occ, c_vir, c_occ, c_vir)
        V_bb = einsum("iajb,pi,qa,rj,sb->pqrs", V_A_bb, c_occ, c_vir, c_occ, c_vir) + \
               einsum("iajb,pi,qa,rj,sb->pqsr", V_B_bb, c_occ, c_vir, c_occ, c_vir)
        return V_aa, V_ab, V_bb<|MERGE_RESOLUTION|>--- conflicted
+++ resolved
@@ -214,12 +214,7 @@
 
         v_ext = None if chempot is None else - chempot * self.get_fragment_projector(self.c_active)
 
-<<<<<<< HEAD
-        cluster_solver_cls = get_solver_class(solver)
-=======
-
         cluster_solver_cls = get_solver_class(self.mf, solver)
->>>>>>> 74b9ed12
         cluster_solver = cluster_solver_cls(
             freqs, (Va, Vb), self, mo_coeff, mo_occ, nocc_frozen=nocc_frozen, nvir_frozen=nvir_frozen, v_ext = v_ext,
             **solver_opts)
