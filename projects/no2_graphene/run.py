import argparse
import string
import random

import numpy as np

import pyscf
import pyscf.pbc
import pyscf.pbc.scf
import pyscf.pbc.dft
import pyscf.lo

import vayesta
import vayesta.ewf
from vayesta.misc import scf_with_mpi
import vayesta.core
from vayesta.core.mpi import mpi
from vayesta.core import foldscf

from structures import NO2_Graphene

parser = argparse.ArgumentParser()
parser.add_argument('--structure', type=int, default=-1)
parser.add_argument('--kmesh', type=int, nargs=3, default=False)
parser.add_argument('--basis', default='cc-pVDZ')
parser.add_argument('--basis-no2', default='aug-cc-pVDZ')
#parser.add_argument('--basis-no2', default='aug-cc-pVTZ')
parser.add_argument('--auxbasis', default=None)
#parser.add_argument('--gate-range', type=float, nargs=3, default=[-0.01, 0.01, 0.002])
#parser.add_argument('--gate-range', type=float, nargs=3, default=[-0.1, 0.1, 0.02])
parser.add_argument('--gate-range', type=float, nargs=3, default=[-0.2, 0.2, 0.05])

parser.add_argument('--gates', type=float, nargs='*', default=None)
#parser.add_argument('--gate-range', type=float, nargs=3, default=[-0.004, 0.004, 0.002])
parser.add_argument('--invert-scan', action='store_true')
parser.add_argument('--trace', action='store_true')
parser.add_argument('--gate-index', type=int)
parser.add_argument('--supercell', type=int, nargs=2, default=[5, 5])
#parser.add_argument('--supercell', type=int, nargs=2, default=[6, 6])
parser.add_argument('--vacuum-size', type=float, default=30.0)
parser.add_argument('--z-graphene', type=float)
parser.add_argument('--verbose', type=int, default=10)
parser.add_argument('--dimension', type=int, default=2)
parser.add_argument('--spin', type=int, default=1)
parser.add_argument('--lindep-threshold', type=float)
# --- MF
parser.add_argument('--xc', default=None)
parser.add_argument('--mf-only', action='store_true')
parser.add_argument('--scf-max-cycle', type=int, default=50)
parser.add_argument('--scf-conv-tol', type=float, default=1e-9)
parser.add_argument('--scf-with-mpi', action='store_true')
# --- Embedding
parser.add_argument('--fragment-type', default='iao')
parser.add_argument('--nc', type=int, default=0)
parser.add_argument('--atomic-fragments', action='store_true')
parser.add_argument('--eta', type=float, default=1e-7)
parser.add_argument('--eta-no2', type=float, default=1e-9)
parser.add_argument('--dmet-threshold', type=float, default=1e-4)
args =parser.parse_args()

if args.z_graphene is None:
    args.z_graphene = args.vacuum_size / 2

# Cell
def get_gate_potential(mf, gate, atoms='C'):
    """In AO basis"""
    # Lowdin orbitals
    ovlp = mf.get_ovlp()
    e, v = np.linalg.eigh(ovlp)
    c_lo = np.dot(v*(e**-0.5), v.T.conj())
    # Graphene layer orbitals:
    layer = [l[1].startswith(atoms) for l in mf.mol.ao_labels(None)]
    sc = np.dot(ovlp, c_lo[:,layer])
    v_gate = gate*np.dot(sc, sc.T.conj())
    return v_gate

def get_gate_potential_kpts(mf, gate, atoms='C'):
    """In AO basis"""
    # Lowdin orbitals
    ovlp = mf.get_ovlp()
    nk = len(mf.kpts)
    v_gate = []
    for k in range(nk):
        ovlpk = ovlp[k]
        e, v = np.linalg.eigh(ovlpk)
        c_lo = np.dot(v*(e**-0.5), v.T.conj())
        # Graphene layer orbitals:
        layer = [l[1].startswith(atoms) for l in mf.mol.ao_labels(None)]
        sc = np.dot(ovlpk, c_lo[:,layer])
        v_gate.append(gate*np.dot(sc, sc.T.conj()))
    return np.asarray(v_gate)

if args.gates is not None:
    gates = args.gates
else:
    gates = np.arange(args.gate_range[0], args.gate_range[1]+1e-12, args.gate_range[2])
if args.invert_scan:
    gates = gates[::-1]

dm1_mf = None
for idx, gate in enumerate(gates):

    vayesta.new_log('gate-%.3f' % gate)

    if args.gate_index is not None and idx != args.gate_index:
        continue

    print("Now calculating gate %.3f" % gate)

    cell = pyscf.pbc.gto.Cell()
    no2_graphene = NO2_Graphene(args.supercell, structure=args.structure, vacuum_size=args.vacuum_size, z_graphene=args.z_graphene)
    cell.a, cell.atom = no2_graphene.get_amat_atom()
    cell.dimension = args.dimension
    nkpts = np.product(args.kmesh) if args.kmesh else 1
    cell.spin = (args.spin * nkpts)    # Spin is always defined for supercell, even for k-point samling!
    cell.verbose = args.verbose
    cell.basis = {'N' : args.basis_no2,
                  'O' : args.basis_no2,
                  'C' : args.basis}
    cell.lindep_threshold = args.lindep_threshold
    cell.output = ('pyscf.mpi%d.txt' % mpi.rank)
    cell.build()

    # MF
    if args.kmesh:
        kpts = cell.get_kpts(args.kmesh)
        if args.xc is None:
            mf = pyscf.pbc.scf.KUHF(cell, kpts)
        else:
            mf = pyscf.pbc.dft.KUKS(cell, kpts)
            mf.xc = args.xc
    else:
        kpts = None
        if args.xc is None:
            mf = pyscf.pbc.scf.UHF(cell)
        else:
            mf = pyscf.pbc.dft.UKS(cell)
            mf.xc = args.xc
    mf.conv_tol = args.scf_conv_tol
    mf.max_cycle = args.scf_max_cycle

    if args.auxbasis is not None:
        auxbasis = args.auxbasis
    else:
        if isinstance(args.basis, dict):
            auxbasis = {key : ('%s-ri' % args.basis[key]) for key in args.basis}
        else:
            auxbasis = '%s-ri' % args.basis
    print("RI basis: %s" % auxbasis)
    mf = mf.density_fit(auxbasis=auxbasis)
    mf.with_df._j_only = False
    # Keep file for other MPI ranks:
    cderi = 'cderi-%s' % ''.join(random.choice(string.ascii_lowercase) for i in range(16))
    mf._cderi_to_save = cderi

    # Gate potential
    if gate:
        hcore_orig = mf.get_hcore
        if hasattr(mf, 'kpts'):
            v_gate = get_gate_potential_kpts(mf, gate)
        else:
            v_gate = get_gate_potential(mf, gate)
        hcore_gate = lambda mf, *args : (hcore_orig(*args) + v_gate)
        mf.get_hcore = hcore_gate.__get__(mf)
    else:
        v_gate = None
        hcore_orig = hcore_gate = mf.get_hcore

    if args.scf_with_mpi:
        mf = scf_with_mpi(mf)

    # Run MF
    if args.trace:
        print("Running HF with initial guess")
        mf.kernel(dm0=dm1_mf)
    else:
        print("Running HF without initial guess")
        mf.kernel()
    dm1_mf = mf.make_rdm1()

    if not mf.converged:
        print("MF not converged at gate= %.3f !" % gate)

    # MF energy without gate
    e_mf_gate = mf.e_tot
    e_mf = mf.energy_tot(h1e=hcore_orig())
    print("E(MF)= % 16.8f Ha  E(MF+gate)= % 16.8f Ha" % (e_mf, e_mf_gate))

    # Embedding

    # CCSD wants HF object
    if args.xc is not None:
        if kpts is None:
            mf_hf = pyscf.pbc.scf.UHF(cell)
        else:
            mf_hf = pyscf.pbc.scf.KUHF(cell)
        mf_hf.__dict__.update(mf.__dict__)
        mf = mf_hf

    opts = dict(make_rdm1=True, dmet_threshold=args.dmet_threshold)
    #if v_gate is not None:
    #    # At this point we need to fold the hcore_orig to the supercell
    #    if kpts is not None:
    #        scell, phase = foldscf.get_phase(cell, kpts)
    #        #hcore_for_energy = lambda emb, *args : foldscf.k2bvk_2d(hcore_orig(*args), phase)
    #        def hcore_for_energy(emb, *args):
    #            return foldscf.k2bvk_2d(hcore_orig(*args), phase)
    #    else:
    #        hcore_for_energy = lambda emb, *args : hcore_orig(*args)
    #    #opts['overwrite'] = dict(get_hcore_for_energy=hcore_for_energy)
    if args.eta is None:
        emb = vayesta.ewf.EWF(mf, bath_type=None, **opts)
    else:
        emb = vayesta.ewf.EWF(mf, bno_threshold=args.eta, **opts)

    emb.pop_analysis(dm1=emb.mf.make_rdm1(), local_orbitals='mulliken', filename='mulliken-mf-%.3f.pop' % gate)
    emb.pop_analysis(dm1=emb.mf.make_rdm1(), local_orbitals='lowdin',   filename='lowdin-mf-%.3f.pop' % gate)
    emb.pop_analysis(dm1=emb.mf.make_rdm1(), local_orbitals='iao+pao',  filename='iao+pao-mf-%.3f.pop' % gate)

    if not args.mf_only:

        if args.fragment_type == 'iao':
            emb.iao_fragmentation()
        elif args.fragment_type == 'iaopao':
            emb.iaopao_fragmentation()
        elif args.fragment_type == 'sao':
            emb.sao_fragmentation()

        if args.atomic_fragments:
            emb.add_all_atomic_fragments()  # Primitive cell only!
            # Custom eta on NO2:
            if args.eta_no2 is not None:
                for f in emb.fragments[:3]:
                    f.opts.bno_threshold = args.eta_no2

            # Run
            emb.kernel()

            # NEW CCSD DM:
            dm1 = emb.make_rdm1_ccsd()

            # Check DM
            if mpi.is_master:
                nelec = np.trace(dm1[0] + dm1[1])
                print("Nelec= %.8f tr(DM)= %.8f err= %.8f" % (cell.nelectron, nelec, nelec-cell.nelectron))
                spin = np.trace(dm1[0] - dm1[1])
                print("spin= %.8f tr(DM)= %.8f err= %.8f" % (cell.spin, spin, spin-cell.spin))
                e, v = np.linalg.eigh(dm1[0])
                print("alpha: min(n)= %.8f max(n)= %.8f" % (e[0], e[-1]))
                e, v = np.linalg.eigh(dm1[1])
                print("alpha: min(n)= %.8f max(n)= %.8f" % (e[0], e[-1]))

            emb.pop_analysis(dm1, mo_coeff=emb.mf.mo_coeff, local_orbitals='mulliken', filename='mulliken-cc-%.3f.pop' % gate)
            emb.pop_analysis(dm1, mo_coeff=emb.mf.mo_coeff, local_orbitals='lowdin', filename='lowdin-cc-%.3f.pop' % gate)
            emb.pop_analysis(dm1, mo_coeff=emb.mf.mo_coeff, local_orbitals='iao+pao', filename='iao+pao-cc-%.3f.pop' % gate)
        else:
            # Define fragment
            def get_closest_atom(point, exclude):
                coords = cell.atom_coords().copy()
                distances = np.linalg.norm(coords - point, axis=1)
                distances[exclude] = np.inf
                return np.argmin(distances)
            fragment_atoms = [0, 1, 2]
            for i in range(args.nc):
                idx = get_closest_atom(cell.atom_coord(0), exclude=fragment_atoms)
                print("Adding atom %d at %r" % (idx, cell.atom_coord(idx)))
                fragment_atoms.append(idx)

            frag = emb.add_atomic_fragment(fragment_atoms)
            emb.kernel()

            frag.pop_analysis(local_orbitals='mulliken', filename='mulliken-cc-%.3f.pop' % gate)
            frag.pop_analysis(local_orbitals='lowdin',   filename='lowdin-cc-%.3f.pop' % gate)
            frag.pop_analysis(local_orbitals='iao+pao',  filename='iao+pao-cc-%.3f.pop' % gate)

<<<<<<< HEAD
        # Energy including gate
        e_hf_gate = emb.e_mf
        e_cc_gate = emb.e_tot

        # Energies excluding gate
        if v_gate is not None:
            # At this point we need to fold the hcore_orig to the supercell
            if kpts is not None:
                scell, phase = foldscf.get_phase(cell, kpts)
                #hcore_for_energy = lambda emb, *args : foldscf.k2bvk_2d(hcore_orig(*args), phase)
                def hcore_for_energy(emb, *args):
                    return foldscf.k2bvk_2d(hcore_orig(*args), phase)
            else:
                hcore_for_energy = lambda emb, *args : hcore_orig(*args)
            #opts['overwrite'] = dict(get_hcore_for_energy=hcore_for_energy)
        emb.get_hcore_for_energy = hcore_for_energy.__get__(emb)

        e_hf = emb.e_mf
=======
        emb.t1_diagnostic()
>>>>>>> 531f97ec
        e_cc = emb.e_tot

    else:
        e_cc = e_cc_gate = np.nan

    if mpi.is_master:
        with open('energies.txt', 'a') as f:
            f.write('%.4f  % 16.8f  % 16.8f  % 16.8f\n' % (gate, e_mf, e_hf, e_cc))

        with open('energies-gate.txt', 'a') as f:
            f.write('%.4f  % 16.8f  % 16.8f  % 16.8f\n' % (gate, e_mf_gate, e_hf_gate, e_cc_gate))<|MERGE_RESOLUTION|>--- conflicted
+++ resolved
@@ -273,7 +273,8 @@
             frag.pop_analysis(local_orbitals='lowdin',   filename='lowdin-cc-%.3f.pop' % gate)
             frag.pop_analysis(local_orbitals='iao+pao',  filename='iao+pao-cc-%.3f.pop' % gate)
 
-<<<<<<< HEAD
+        emb.t1_diagnostic()
+
         # Energy including gate
         e_hf_gate = emb.e_mf
         e_cc_gate = emb.e_tot
@@ -292,9 +293,6 @@
         emb.get_hcore_for_energy = hcore_for_energy.__get__(emb)
 
         e_hf = emb.e_mf
-=======
-        emb.t1_diagnostic()
->>>>>>> 531f97ec
         e_cc = emb.e_tot
 
     else:
