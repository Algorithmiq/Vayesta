# --- Standard
import dataclasses
from typing import Union
# --- External
import numpy as np
# --- Internal
import vayesta
from vayesta.core.util import *
from vayesta.core import Embedding
from vayesta.core.mpi import mpi
from vayesta.core.fragmentation import SAO_Fragmentation
from vayesta.core.fragmentation import IAOPAO_Fragmentation
# --- Package
from . import helper
from .fragment import EWFFragment as Fragment
from .amplitudes import get_global_t1_rhf
from .amplitudes import get_global_t2_rhf
from .rdm import make_rdm1_ccsd
from .rdm import make_rdm1_ccsd_old
<<<<<<< HEAD
from .rdm import make_rdm1_ccsd_proj_lambda
from .rdm import make_rdm1_ccsd_2p2l
=======
>>>>>>> 41715952
from .rdm import make_rdm2_ccsd
from .rdm import make_rdm2_ccsd_proj_lambda
from .icmp2 import get_intercluster_mp2_energy_rhf

timer = mpi.timer


@dataclasses.dataclass
class EWFResults:
    bno_threshold: float = None
    cluster_sizes: np.ndarray = None
    e_corr: float = None


VALID_SOLVERS = [None, '', 'MP2', 'CISD', 'CCSD', 'TCCSD', 'CCSD(T)', 'FCI', 'FCI-spin0', 'FCI-spin1']

class EWF(Embedding):

    Fragment = Fragment

    @dataclasses.dataclass
    class Options(Embedding.Options):
        """Options for EWF calculations."""
        # --- Fragment settings
        #fragment_type: str = 'IAO'
        localize_fragment: bool = False     # Perform numerical localization on fragment orbitals
        iao_minao : str = 'auto'            # Minimal basis for IAOs
        # --- Bath settings
        bath_type: str = 'MP2-BNO'
        bno_truncation: str = 'occupation'  # Type of BNO truncation ["occupation", "number", "excited-percent", "electron-percent"]
        bno_threshold: float = 1e-8
        bno_threshold_occ: float = None
        bno_threshold_vir: float = None
        bno_project_t2: bool = False
        ewdmet_max_order: int = 1
        # If multiple bno thresholds are to be calculated, we can project integrals and amplitudes from a previous larger cluster:
        project_eris: bool = False          # Project ERIs from a pervious larger cluster (corresponding to larger eta), can result in a loss of accuracy especially for large basis sets!
        project_init_guess: bool = True     # Project converted T1,T2 amplitudes from a previous larger cluster
        orthogonal_mo_tol: float = False
        # --- Solver settings
        solve_lambda: bool = False          # If True, solve for the Lambda-amplitudes if a CCSD solver is used
        t_as_lambda: bool = False           # If True, use T-amplitudes inplace of Lambda-amplitudes
        dm_with_frozen: bool = False        # Add frozen parts to cluster DMs
        eom_ccsd: list = dataclasses.field(default_factory=list)  # Perform EOM-CCSD in each cluster by default
        eom_ccsd_nroots: int = 5            # Perform EOM-CCSD in each cluster by default
        eomfile: str = 'eom-ccsd'           # Filename for EOM-CCSD states
        # Energy calculation
        calc_cluster_rdm_energy = True
        # Counterpoise correction of BSSE
        bsse_correction: bool = True
        bsse_rmax: float = 5.0              # In Angstrom
        # -- Self-consistency
        sc_maxiter: int = 30
        sc_energy_tol: float = 1e-6
        sc_mode: int = 0
        nelectron_target: int = None
        # --- Intercluster MP2 energy
        icmp2: bool = True
        icmp2_bno_threshold: float = 1e-8
        # --- Couple embedding problems (currently only CCSD)
        coupled_iterations: bool = False
        # --- Other
        e_corr_part: str = 'all'    # ['all', 'direct', 'exchange']
        #energy_partitioning: str = 'first-occ'
        strict: bool = False                # Stop if cluster not converged
<<<<<<< HEAD
=======
        # --- Storage [True=store and force calculation, 'auto'=store if present, False=do not store]
        store_t1:  Union[bool,str] = True
        store_t2:  Union[bool,str] = True   # in future: False
        store_l1:  Union[bool,str] = True
        store_l2:  Union[bool,str] = True # in future: False
        #store_t1x: Union[bool,str] = False  # in future: True
        #store_t2x: Union[bool,str] = False  # in future: True
        #store_l1x: Union[bool,str] = False  # in future: 'auto'
        #store_l2x: Union[bool,str] = False  # in future: 'auto'
        store_t1x: Union[bool,str] = True
        store_t2x: Union[bool,str] = True
        store_l1x: Union[bool,str] = 'auto'
        store_l2x: Union[bool,str] = 'auto'
        store_dm1: Union[bool,str] = 'auto'
        store_dm2: Union[bool,str] = 'auto'

>>>>>>> 41715952

    def __init__(self, mf, solver='CCSD', options=None, log=None, **kwargs):
        """Embedded wave function (EWF) calculation object.

        Parameters
        ----------
        mf : pyscf.scf object
            Converged mean-field object.
        solver : str, optional
            Solver for embedding problem. Default: 'CCSD'.
        **kwargs :
            See class `Options` for additional options.
        """
        t0 = timer()
        super().__init__(mf, options=options, log=log, **kwargs)

        # Options
        self.log.info("Parameters of %s:", self.__class__.__name__)
        self.log.info(break_into_lines(str(self.opts), newline='\n    '))

        # --- Check input
        if not mf.converged:
            if self.opts.strict:
                raise RuntimeError("Mean-field calculation not converged.")
            else:
                self.log.error("Mean-field calculation not converged.")
        if solver not in VALID_SOLVERS:
            raise ValueError("Unknown solver: %s" % solver)
        self.solver = solver

        self.iteration = 0
        self.cluster_results = {}
        self.results = []
        self.log.info("Time for %s setup: %s", self.__class__.__name__, time_string(timer()-t0))

    def __repr__(self):
        keys = ['mf', 'solver']
        fmt = ('%s(' + len(keys)*'%s: %r, ')[:-2] + ')'
        values = [self.__dict__[k] for k in keys]
        return fmt % (self.__class__.__name__, *[x for y in zip(keys, values) for x in y])


    #    if self.opts.fragment_type.upper() == "IAO":
    #        #self.C_ao, self.C_env, self.iao_labels = self.make_iao_coeffs(minao=self.opts.iao_minao)
    #        minao=self.opts.iao_minao
    #        self.C_ao, self.C_env = self.make_iao_coeffs(minao=minao)
    #        self.iao_labels = self.get_iao_labels(minao=minao)
    #        # Only for printing:
    #        self.get_iao_occupancy(self.C_ao, minao=minao)
    #        self.ao_labels = self.iao_labels
    #    elif self.opts.fragment_type.upper() == "LOWDIN-AO":
    #        self.C_ao, self.lao_labels = self.make_lowdin_ao()
    #        self.ao_labels = self.lao_labels

    #    locmethod = self.opts.localize_fragment
    #    if locmethod:
    #        self.log.debug("Localize fragment orbitals with %s method", locmethod)

    #        #orbs = {self.ao_labels[i] : self.C_ao[:,i:i+1] for i in range(self.C_ao.shape[-1])}
    #        #orbs = {"A" : self.C_ao}
    #        #create_orbital_file(self.mol, "%s.molden" % self.local_orbital_type, orbs)
    #        coeffs = self.C_ao
    #        names = [("%d-%s-%s-%s" % l).rstrip("-") for l in self.ao_labels]
    #        #create_orbital_file(self.mol, self.local_orbital_type, coeffs, names, directory="fragment")
    #        create_orbital_file(self.mol, self.opts.fragment_type, coeffs, names, directory="fragment", filetype="cube")

    #        t0 = timer()
    #        if locmethod in ("BF", "ER", "PM"):
    #            localizer = getattr(pyscf.lo, locmethod)(self.mol)
    #            localizer.init_guess = None
    #            #localizer.pop_method = "lowdin"
    #            C_loc = localizer.kernel(self.C_ao, verbose=4)
    #        elif locmethod == "LAO":
    #            #centers = [l[0] for l in self.mol.ao_labels(None)]
    #            centers = [l[0] for l in self.ao_labels]
    #            self.log.debug("Atom centers: %r", centers)
    #            C_loc = localize_ao(self.mol, self.C_ao, centers)

    #        #C_loc = locfunc(self.mol).kernel(self.C_ao, verbose=4)
    #        self.log.timing("Time for orbital localization: %s", time_string(timer()-t0))
    #        assert C_loc.shape == self.C_ao.shape
    #        # Check that all orbitals kept their fundamental character
    #        chi = np.einsum("ai,ab,bi->i", self.C_ao, self.get_ovlp(), C_loc)
    #        self.log.info("Diagonal of AO-Loc(AO) overlap: %r", chi)
    #        self.log.info("Smallest value: %.3g" % np.amin(chi))
    #        #assert np.all(chi > 0.5)
    #        self.C_ao = C_loc

    #        #orbs = {"A" : self.C_ao}
    #        #orbs = {self.ao_labels[i] : self.C_ao[:,i:i+1] for i in range(self.C_ao.shape[-1])}
    #        #create_orbital_file(self.mol, "%s-local.molden" % self.local_orbital_type, orbs)
    #        #raise SystemExit()

    #        coeffs = self.C_ao
    #        names = [("%d-%s-%s-%s" % l).rstrip("-") for l in self.ao_labels]
    #        #create_orbital_file(self.mol, self.local_orbital_type, coeffs, names, directory="fragment-localized")
    #        create_orbital_file(self.mol, self.opts.fragment_type, coeffs, names, directory="fragment-localized", filetype="cube")

    def get_init_mo_coeff(self, mo_coeff=None):
        """Orthogonalize insufficiently orthogonal MOs.

        (For example as a result of k2gamma conversion with low cell.precision)
        """
        if mo_coeff is None: mo_coeff = self.mo_coeff
        c = mo_coeff.copy()
        ovlp = self.get_ovlp()
        assert np.all(c.imag == 0), "max|Im(C)|= %.2e" % abs(c.imag).max()
        err = abs(dot(c.T, ovlp, c) - np.eye(c.shape[-1])).max()
        if err > 1e-5:
            self.log.error("Orthogonality error of MOs= %.2e !!!", err)
        else:
            self.log.debug("Orthogonality error of MOs= %.2e", err)
        if self.opts.orthogonal_mo_tol and err > self.opts.orthogonal_mo_tol:
            t0 = timer()
            self.log.info("Orthogonalizing orbitals...")
            c_orth = helper.orthogonalize_mo(c, ovlp)
            change = abs(einsum('ai,ab,bi->i', c_orth, ovlp, c)-1)
            self.log.info("Max. orbital change= %.2e%s", change.max(), " (!!!)" if change.max() > 1e-4 else "")
            self.log.timing("Time for orbital orthogonalization: %s", time_string(timer()-t0))
            c = c_orth
        return c

    @property
    def e_tot(self):
        """Total energy."""
        return self.get_e_tot()

    @property
    def e_corr(self):
        """Correlation energy."""
        return self.get_e_corr()

    def get_e_tot(self):
        return self.e_mf + self.get_e_corr()

    @mpi.with_allreduce()
    def get_e_corr(self, fragments=None):
        e_corr = 0.0
        # Only loop over fragments of own MPI rank
        for f in self.get_fragments(fragment_list=fragments, mpi_rank=mpi.rank):
            if f.results.e_corr is None:
                self.log.critical("No fragment E(corr) found for %s! Returning total E(corr)=NaN", f)
                return np.nan
            e_corr += f.results.e_corr
        return e_corr / self.ncells

    def tailor_all_fragments(self):
        for frag in self.fragments:
            for frag2 in frag.loop_fragments(exclude_self=True):
                frag.add_tailor_fragment(frag2)

    def kernel(self, bno_threshold=None):
        """Run EWF.

        Parameters
        ----------
        bno_threshold : float or iterable, optional
            Bath natural orbital threshold. If `None`, self.opts.bno_threshold is used. Default: None.
        """
        # Automatic fragmentation
        if self.fragmentation is None:
            self.log.info("No fragmentation found. Using IAO fragmentation.")
            self.iao_fragmentation()
        if len(self.fragments) == 0:
            self.log.info("No fragments found. Using all atomic fragments.")
            self.add_all_atomic_fragments()

        self.check_fragment_nelectron()
        if np.ndim(bno_threshold) == 0:
            return self._kernel_single_threshold(bno_threshold=bno_threshold)
        return self._kernel_multiple_thresholds(bno_thresholds=bno_threshold)

    def _kernel_multiple_thresholds(self, bno_thresholds):
        results = []
        for i, bno in enumerate(bno_thresholds):
            self.log.info("Now running BNO threshold= %.2e", bno)
            self.log.info("===================================")

            # Store ERIs so they can be reused in the next iteration
            # (only if this is not the last calculation and the next calculation uses a larger or equal threshold)
            store_eris = (i+1 < len(bno_thresholds)) and (bno <= bno_thresholds[i+1])
            # Note that if opts.store_eris has been set to True elsewhere, we do not want to overwrite this,
            # even if store_eris was evaluated as False. For this reason we add `or self.opts.store_eris`.
            with replace_attr(self.opts, store_eris=(store_eris or self.opts.store_eris)):
                res = self._kernel_single_threshold(bno_threshold=bno)
            results.append(res)

        # Output
        for i, bno in enumerate(bno_thresholds):
            self.log.info("BNO threshold= %.2e  E(tot)= %s", bno, energy_string(results[i]))

        return results

    def _kernel_single_threshold(self, bno_threshold=None):
        """Run EWF.

        Parameters
        ----------
        bno_threshold : float, optional
            Bath natural orbital threshold.
        """

        if self.nfrag == 0:
            raise ValueError("No fragments defined for calculation.")
        assert (np.ndim(bno_threshold) == 0)

        if mpi: mpi.world.Barrier()
        t_start = timer()

        # Loop over fragments with no symmetry parent and with own MPI rank
        for frag in self.get_fragments(sym_parent=None, mpi_rank=mpi.rank):

            msg = "Now running %s" % frag
            if mpi:
                msg += " on MPI process %d" % mpi.rank
            self.log.info(msg)
            self.log.info(len(msg)*"-")
            self.log.changeIndentLevel(1)
            frag.kernel(bno_threshold=bno_threshold)
            #res = frag.kernel(bno_threshold=bno_threshold)
            #if not res.converged:
            #    self.log.error("%s is not converged!", frag)
            #else:
            #    self.log.info("%s is done.", frag)
            self.log.changeIndentLevel(-1)

        self.log.output('E(nuc)=  %s', energy_string(self.mol.energy_nuc()))
        self.log.output('E(MF)=   %s', energy_string(self.e_mf))
        self.log.output('E(corr)= %s', energy_string(self.e_corr))
        self.log.output('E(tot)=  %s', energy_string(self.e_tot))

        self.log.info("Total wall time:  %s", time_string(timer()-t_start))
        return self.e_tot

    # --- CC Amplitudes
    # -----------------

    # T-amplitudes
    get_global_t1 = get_global_t1_rhf
    get_global_t2 = get_global_t2_rhf

    # Lambda-amplitudes
    def get_global_l1(self, *args, **kwargs):
        return self.get_global_t1(*args, get_lambda=True, **kwargs)
    def get_global_l2(self, *args, **kwargs):
        return self.get_global_t2(*args, get_lambda=True, **kwargs)

    def t1_diagnostic(self, warn_tol=0.02):
        # Per cluster
        for f in self.get_fragments(mpi_rank=mpi.rank):
            t1 = f.results.t1
            if t1 is None:
                self.log.error("No T1 amplitudes found for %s.", f)
                continue
            nelec = 2*t1.shape[0]
            t1diag = np.linalg.norm(t1) / np.sqrt(nelec)
            if t1diag > warn_tol:
                self.log.warning("T1 diagnostic for %-20s %.5f", str(f)+':', t1diag)
            else:
                self.log.info("T1 diagnostic for %-20s %.5f", str(f)+':', t1diag)
        # Global
        t1 = self.get_global_t1(mpi_target=0)
        if mpi.is_master:
            nelec = 2*t1.shape[0]
            t1diag = np.linalg.norm(t1) / np.sqrt(nelec)
            if t1diag > warn_tol:
                self.log.warning("Global T1 diagnostic: %.5f", t1diag)
            else:
                self.log.info("Global T1 diagnostic: %.5f", t1diag)

    # --- Bardwards compatibility:
    @deprecated("get_t1 is deprecated - use get_global_t1 instead.")
    def get_t1(self, *args, **kwargs):
        return self.get_global_t1(*args, **kwargs)
    @deprecated("get_t2 is deprecated - use get_global_t2 instead.")
    def get_t2(self, *args, **kwargs):
        return self.get_global_t2(*args, **kwargs)
    @deprecated("get_l1 is deprecated - use get_global_l1 instead.")
    def get_l1(self, *args, **kwargs):
        return self.get_global_l1(*args, **kwargs)
    @deprecated("get_l2 is deprecated - use get_global_l2 instead.")
    def get_l2(self, *args, **kwargs):
        return self.get_global_l2(*args, **kwargs)

    # --- Density-matrices
    # --------------------

    def make_rdm1_mp2(self, *args, **kwargs):
        return make_rdm1_ccsd(self, *args, mp2=True, **kwargs)

    def make_rdm1_ccsd(self, *args, **kwargs):
        return make_rdm1_ccsd(self, *args, mp2=False, **kwargs)

    def make_rdm2_ccsd(self, *args, **kwargs):
        return make_rdm2_ccsd(self, *args, **kwargs)

    def make_rdm1_ccsd_old(self, *args, **kwargs):
        return make_rdm1_ccsd_old(self, *args, **kwargs)

    def make_rdm1_ccsd_2p2l(self, *args, **kwargs):
        return make_rdm1_ccsd_2p2l(self, *args, **kwargs)

    def make_rdm1_ccsd_proj_lambda(self, *args, **kwargs):
        return make_rdm1_ccsd_proj_lambda(self, *args, **kwargs)

    def make_rdm2_ccsd_proj_lambda(self, *args, **kwargs):
        return make_rdm2_ccsd_proj_lambda(self, *args, **kwargs)

    # --- Energy
    # ----------

    #@mpi.with_allreduce()
    #def get_wf_corr_energy(self):
    #    e1 = e2 = 0.0
    #    for x in self.get_fragments(sym_parent=None, mpi_rank=mpi.rank):
    #        #e1 += x.symmetry_factor * x.make_partial_dm1_energy(t_as_lambda=t_as_lambda)
    #        #e2 += x.symmetry_factor * x.make_partial_dm2_energy(t_as_lambda=t_as_lambda)
    #        x.results


        #return (e1 + e2) / self.ncells


    @mpi.with_allreduce()
    def make_dm_corr_energy(self, t_as_lambda=False):
        e1 = e2 = 0.0
        for x in self.get_fragments(sym_parent=None, mpi_rank=mpi.rank):
            e1 += x.symmetry_factor * x.make_partial_dm1_energy(t_as_lambda=t_as_lambda)
            e2 += x.symmetry_factor * x.make_partial_dm2_energy(t_as_lambda=t_as_lambda)
        return (e1 + e2) / self.ncells

    def make_dm_energy(self, t_as_lambda=False):
        e_corr = self.make_dm_corr_energy(t_as_lamba=t_as_lambda)
        return self.e_mf + e_corr

    def make_cumulant_energy(self, t_as_lambda=False, sym_t2=False):
        ecum = 0.0
        for x in self.get_fragments(sym_parent=None):
            ecum += x.symmetry_factor * x.make_partial_dm2_energy(t_as_lambda=t_as_lambda, sym_t2=sym_t2)
        return ecum

    get_intercluster_mp2_energy = get_intercluster_mp2_energy_rhf

    def get_atomic_ssz(self, atoms=None, dm1=None, dm2=None, projection='sao', full_dm2=False):
        """TODO: MPI"""
        t0 = timer()
        if atoms is None:
            atoms = list(range(self.mol.natm))
        natom = len(atoms)

        if projection == 'sao':
            frag = SAO_Fragmentation(self.mf, self.log)
        elif projection.replace('+', '').replace('/', '') == 'iaopao':
            frag = IAOPAO_Fragmentation(self.mf, self.log)
        else:
            raise NotImplementedError("Projection '%s' not implemented" % projection)
        frag.kernel()

        ovlp = self.get_ovlp()

        c_atom = []
        for atom in atoms:
            name, indices = frag.get_atomic_fragment_indices(atom)
            c_atom.append(frag.get_frag_coeff(indices))

        proj = []
        for i, atom in enumerate(atoms):
            rx = np.dot(ovlp, c_atom[i])
            rx = np.dot(self.mo_coeff.T, rx)
            px = np.dot(rx, rx.T)
            proj.append(px)

        # Fragment dependent projection operator:
        if not full_dm2:
            proj_x = []
            for fx in self.get_fragments():
                tmp = np.dot(fx.cluster.c_active.T, ovlp)
                proj_x.append([])
                for a, atom in enumerate(atoms):
                    rx = np.dot(tmp, c_atom[a])
                    px = np.dot(rx, rx.T)
                    proj_x[-1].append(px)

        ssz = np.zeros((natom, natom))

        # 1-DM contribution:
        if dm1 is None:
            #dm1 = self.make_rdm1_ccsd_proj_lambda()
            dm1 = self.make_rdm1_ccsd_old()
            #dm1 = self.make_rdm1_ccsd()
        for a, atom1 in enumerate(atoms):
            tmp = np.dot(proj[a], dm1)
            for b, atom2 in enumerate(atoms):
                ssz[a,b] = np.sum(tmp*proj[b])/4

        occ = np.s_[:self.nocc]
        occdiag = np.diag_indices(self.nocc)

        # Non-cumulant DM2 contribution:
        # (for full_dm2=True this is included in the 2-DM contribution below)
        if not full_dm2:

            # TEST (FULL DM2):
            #dm1 = dm1.copy()
            #dm1[occdiag] -= 1
            #dm1 /= 2
            #ddm2 = np.zeros(4*[self.nmo])
            #for i in range(self.nocc):
            #    ddm2[:,i,i,:] -= dm1
            #    ddm2[i,:,:,i] -= dm1.T
            #for a, atom1 in enumerate(atoms):
            #    pa = proj[a]
            #    tmp = np.dot(pa, dm1)
            #    for b, atom2 in enumerate(atoms):
            #        pb = proj[b]
            #        ssz[a,b] += einsum('ij,ijkl,kl->', pa, ddm2, pb)/2

            dm1 = dm1.copy()
            dm1[occdiag] -= 1
            dm1 /= 2
            for a, atom1 in enumerate(atoms):
                tmp = np.dot(proj[a], dm1)
                for b, atom2 in enumerate(atoms):
                    #ssz[a,b] -= np.sum(np.dot(tmp, proj[b])[occdiag])  # N_atom^2 * N^3 scaling
                    ssz[a,b] -= np.sum(tmp[occ] * proj[b].T[occ])       # N_atom^2 * N^2 scaling

        # 2-DM contribution:
        if full_dm2:
            if dm2 is None:
                dm2 = self.make_rdm2_ccsd_proj_lambda()
            dm2aa = (dm2 - dm2.transpose(0,3,2,1))/6
            # ddm2 is equal to dm2aa - dm2ab, as
            # dm2ab = (dm2/2 - dm2aa)
            ddm2 = (2*dm2aa - dm2/2)

            for a, atom1 in enumerate(atoms):
                p1 = proj[a]
                #tmp = einsum('ij,ijkl->kl', p1, ddm2)
                tmp = np.tensordot(p1, ddm2)
                for b, atom2 in enumerate(atoms):
                    p2 = proj[b]
                    #ssz[i,j] = einsum('kl,kl->', tmp, p2)/2
                    ssz[a,b] += np.sum(tmp*p2)/2
        else:
            for x, fx in enumerate(self.get_fragments()):
                dm2 = fx.make_partial_dm2()
                dm2aa = (dm2 - dm2.transpose(0,3,2,1))/6
                ddm2 = (2*dm2aa - dm2/2)

                for a, atom1 in enumerate(atoms):
                    pa = proj_x[x][a]
                    tmp = np.tensordot(pa, ddm2)
                    for b, atom2 in enumerate(atoms):
                        pb = proj_x[x][b]
                        ssz[a,b] += np.sum(tmp*pb)/2

        self.log.timing("Time for <S_z^2>: %s", time_string(timer()-t0))
        return ssz


    #def get_wf_cisd(self, intermediate_norm=False, c0=None):
    #    c0_target = c0

    #    c0 = 1.0
    #    c1 = np.zeros((self.nocc, self.nvir))
    #    c2 = np.zeros((self.nocc, self.nocc, self.nvir, self.nvir))
    #    ovlp = self.get_ovlp()
    #    # Add fragment WFs in intermediate normalization
    #    for f in self.fragments:
    #        c1f, c2f = f.results.c1/f.results.c0, f.results.c2/f.results.c0
    #        #c1f, c2f = f.results.c1, f.results.c2
    #        c1f = f.project_amplitude_to_fragment(c1f, c_occ=f.c_active_occ)
    #        c2f = f.project_amplitude_to_fragment(c2f, c_occ=f.c_active_occ)
    #        ro = np.linalg.multi_dot((f.c_active_occ.T, ovlp, self.mo_coeff_occ))
    #        rv = np.linalg.multi_dot((f.c_active_vir.T, ovlp, self.mo_coeff_vir))
    #        c1 += einsum('ia,iI,aA->IA', c1f, ro, rv)
    #        #c2f = (c2f + c2f.transpose(1,0,3,2))/2
    #        c2 += einsum('ijab,iI,jJ,aA,bB->IJAB', c2f, ro, ro, rv, rv)

    #    # Symmetrize
    #    c2 = (c2 + c2.transpose(1,0,3,2))/2

    #    # Restore standard normalization
    #    if not intermediate_norm:
    #        #c0 = self.fragments[0].results.c0
    #        norm = np.sqrt(c0**2 + 2*np.dot(c1.flatten(), c1.flatten()) + 2*np.dot(c2.flatten(), c2.flatten())
    #                - einsum('jiab,ijab->', c2, c2))
    #        c0 = c0/norm
    #        c1 /= norm
    #        c2 /= norm
    #        # Check normalization
    #        norm = (c0**2 + 2*np.dot(c1.flatten(), c1.flatten()) + 2*np.dot(c2.flatten(), c2.flatten())
    #                - einsum('jiab,ijab->', c2, c2))
    #        assert np.isclose(norm, 1.0)

    #        if c0_target is not None:
    #            norm12 = (2*np.dot(c1.flatten(), c1.flatten()) + 2*np.dot(c2.flatten(), c2.flatten())
    #                    - einsum('jiab,ijab->', c2, c2))
    #            if norm12 > 1e-10:
    #                print('norm12= %.6e' % norm12)
    #                fac12 = np.sqrt((1.0-c0_target**2)/norm12)
    #                print('fac12= %.6e' % fac12)
    #                c0 = c0_target
    #                c1 *= fac12
    #                c2 *= fac12

    #                # Check normalization
    #                norm = (c0**2 + 2*np.dot(c1.flatten(), c1.flatten()) + 2*np.dot(c2.flatten(), c2.flatten())
    #                        - einsum('jiab,ijab->', c2, c2))
    #                assert np.isclose(norm, 1.0)

    #    return c0, c1, c2

    def get_dm_energy(self, global_dm1=True, global_dm2=False):
        """Calculate total energy from reduced density-matrices.

        RHF ONLY!

        Parameters
        ----------
        global_dm1 : bool
            Use 1DM calculated from global amplitutes if True, otherwise use in cluster approximation. Default: True
        global_dm2 : bool
            Use 2DM calculated from global amplitutes if True, otherwise use in cluster approximation. Default: False

        Returns
        -------
        e_tot : float
        """
        return self.e_mf + self.get_dm_corr_energy(global_dm1=global_dm1, global_dm2=global_dm2)

    def get_dm_corr_energy(self, global_dm1=True, global_dm2=False):
        """Calculate correlation energy from reduced density-matrices.

        RHF ONLY!

        Parameters
        ----------
        global_dm1 : bool
            Use 1DM calculated from global amplitutes if True, otherwise use in cluster approximation. Default: True
        global_dm2 : bool
            Use 2DM calculated from global amplitutes if True, otherwise use in cluster approximation. Default: False

        Returns
        -------
        e_corr : float
        """

        t_as_lambda = self.opts.t_as_lambda
        mf = self.mf
        nmo = mf.mo_coeff.shape[1]
        nocc = (mf.mo_occ > 0).sum()

        if global_dm1:
            rdm1 = make_rdm1_ccsd_old(self, t_as_lambda=t_as_lambda)
        else:
            rdm1 = self.make_rdm1_ccsd(t_as_lambda=t_as_lambda)
        rdm1[np.diag_indices(nocc)] -= 2

        # Core Hamiltonian + Non Cumulant 2DM contribution
        e1 = einsum('pi,pq,qj,ij->', self.mo_coeff, self.get_fock_for_energy(with_exxdiv=False), self.mo_coeff, rdm1)

        # Cumulant 2DM contribution
        if global_dm2:
            # Calculate global 2RDM and contract with ERIs
            eri = self.get_eris_array(self.mo_coeff)
            rdm2 = self.make_rdm2_ccsd(slow=True, t_as_lambda=t_as_lambda)
            e2 = einsum('pqrs,pqrs', eri, rdm2) * 0.5
        else:
            # Fragment Local 2DM cumulant contribution
            e2 = sum(f.results.e_rdm2 for f in self.fragments)
        e_corr = (e1 + e2) / self.ncells
        return e_corr


    # -------------------------------------------------------------------------------------------- #

    # TODO: Reimplement
    #def make_local_nonorth_iao_orbitals(self, ao_indices, minao="minao"):
    #    C_occ = self.mo_coeff[:,self.mo_occ>0]
    #    C_ao = pyscf.lo.iao.iao(self.mol, C_occ, minao=minao)

    #    ao_labels = np.asarray(self.mol.ao_labels())[ao_indices]
    #    refmol = pyscf.lo.iao.reference_mol(self.mol, minao=minao)
    #    iao_labels = refmol.ao_labels()
    #    assert len(iao_labels) == C_ao.shape[-1]

    #    loc = np.isin(iao_labels, ao_labels)
    #    self.log.debug("Local NonOrth IAOs: %r", (np.asarray(iao_labels)[loc]).tolist())
    #    nlocal = np.count_nonzero(loc)
    #    self.log.debug("Number of local IAOs=%3d", nlocal)

    #    C_local = C_ao[:,loc]
    #    # Orthogonalize locally
    #    #S = self.mf.get_ovlp()
    #    S = self.get_ovlp()
    #    C_local = pyscf.lo.vec_lowdin(C_local, S)

    #    # Add remaining space
    #    # Transform to MO basis
    #    C_local_mo = np.linalg.multi_dot((self.mo_coeff.T, S, C_local))
    #    # Get eigenvectors of projector into complement
    #    P_local = np.dot(C_local_mo, C_local_mo.T)
    #    norb = self.mo_coeff.shape[-1]
    #    P_env = np.eye(norb) - P_local
    #    e, C = np.linalg.eigh(P_env)
    #    assert np.all(np.logical_or(abs(e) < 1e-10, abs(e)-1 < 1e-10))
    #    mask_env = (e > 1e-10)
    #    assert (np.sum(mask_env) + nlocal == norb)
    #    # Transform back to AO basis
    #    C_env = np.dot(self.mo_coeff, C[:,mask_env])

    #    # Test orthogonality
    #    C = np.hstack((C_local, C_env))
    #    assert np.allclose(C.T.dot(S).dot(C) - np.eye(norb), 0)

    #    return C_local, C_env

    # -------------------------------------------------------------------------------------------- #


    # TODO: Reimplement PMO
    #def make_atom_fragment(self, atoms, name=None, check_atoms=True, **kwargs):
    #    """
    #    Parameters
    #    ---------
    #    atoms : list of int/str or int/str
    #        Atom labels of atoms in fragment.
    #    name : str
    #        Name of fragment.
    #    """
    #    # Atoms may be a single atom index/label
    #    #if not isinstance(atoms, (tuple, list, np.ndarray)):
    #    if np.isscalar(atoms):
    #        atoms = [atoms]

    #    # Check if atoms are valid labels of molecule
    #    atom_labels_mol = [self.mol.atom_symbol(atomid) for atomid in range(self.mol.natm)]
    #    if isinstance(atoms[0], str) and check_atoms:
    #        for atom in atoms:
    #            if atom not in atom_labels_mol:
    #                raise ValueError("Atom with label %s not in molecule." % atom)

    #    # Get atom indices/labels
    #    if isinstance(atoms[0], (int, np.integer)):
    #        atom_indices = atoms
    #        atom_labels = [self.mol.atom_symbol(i) for i in atoms]
    #    else:
    #        atom_indices = np.nonzero(np.isin(atom_labels_mol, atoms))[0]
    #        atom_labels = atoms
    #    assert len(atom_indices) == len(atom_labels)

    #    # Generate cluster name if not given
    #    if name is None:
    #        name = ",".join(atom_labels)

    #    # Indices refers to AOs or IAOs, respectively

    #    # Non-orthogonal AOs
    #    if self.opts.fragment_type == "AO":
    #        # Base atom for each AO
    #        ao_atoms = np.asarray([ao[1] for ao in self.mol.ao_labels(None)])
    #        indices = np.nonzero(np.isin(ao_atoms, atoms))[0]
    #        C_local, C_env = self.make_local_ao_orbitals(indices)

    #    # Lowdin orthonalized AOs
    #    elif self.opts.fragment_type == "LAO":
    #        lao_atoms = [lao[1] for lao in self.lao_labels]
    #        indices = np.nonzero(np.isin(lao_atoms, atom_labels))[0]
    #        C_local, C_env = self.make_local_lao_orbitals(indices)

    #    # Orthogonal intrinsic AOs
    #    elif self.opts.fragment_type == "IAO":
    #        iao_atoms = [iao[0] for iao in self.iao_labels]
    #        iao_indices = np.nonzero(np.isin(iao_atoms, atom_indices))[0]
    #        C_local, C_env = self.make_local_iao_orbitals(iao_indices)

    #    # Non-orthogonal intrinsic AOs
    #    elif self.opts.fragment_type == "NonOrth-IAO":
    #        ao_atoms = np.asarray([ao[1] for ao in self.mol.ao_labels(None)])
    #        indices = np.nonzero(np.isin(ao_atoms, atom_labels))[0]
    #        C_local, C_env = self.make_local_nonorth_iao_orbitals(indices, minao=self.opts.iao_minao)

    #    # Projected molecular orbitals
    #    # (AVAS paper)
    #    elif self.opts.fragment_type == "PMO":
    #        #ao_atoms = np.asarray([ao[1] for ao in self.mol.ao_labels(None)])
    #        #indices = np.nonzero(np.isin(ao_atoms, atoms))[0]

    #        # Use atom labels as AO labels
    #        self.log.debug("Making occupied projector.")
    #        Po = self.get_ao_projector(atom_labels, basis=kwargs.pop("basis_proj_occ", None))
    #        self.log.debug("Making virtual projector.")
    #        Pv = self.get_ao_projector(atom_labels, basis=kwargs.pop("basis_proj_vir", None))
    #        self.log.debug("Done.")

    #        o = (self.mo_occ > 0)
    #        v = (self.mo_occ == 0)
    #        C = self.mo_coeff
    #        So = np.linalg.multi_dot((C[:,o].T, Po, C[:,o]))
    #        Sv = np.linalg.multi_dot((C[:,v].T, Pv, C[:,v]))
    #        eo, Vo = np.linalg.eigh(So)
    #        ev, Vv = np.linalg.eigh(Sv)
    #        rev = np.s_[::-1]
    #        eo, Vo = eo[rev], Vo[:,rev]
    #        ev, Vv = ev[rev], Vv[:,rev]
    #        self.log.debug("Non-zero occupied eigenvalues:\n%r", eo[eo>1e-10])
    #        self.log.debug("Non-zero virtual eigenvalues:\n%r", ev[ev>1e-10])
    #        #tol = 1e-8
    #        tol = 0.1
    #        lo = eo > tol
    #        lv = ev > tol
    #        Co = np.dot(C[:,o], Vo)
    #        Cv = np.dot(C[:,v], Vv)
    #        C_local = np.hstack((Co[:,lo], Cv[:,lv]))
    #        C_env = np.hstack((Co[:,~lo], Cv[:,~lv]))
    #        self.log.debug("Number of local orbitals: %d", C_local.shape[-1])
    #        self.log.debug("Number of environment orbitals: %d", C_env.shape[-1])

    #    frag = self.make_fragment(name, C_local, C_env, atoms=atom_indices, **kwargs)

    #    # TEMP
    #    #ao_indices = get_ao_indices_at_atoms(self.mol, atomids)
    #    ao_indices = helper.atom_labels_to_ao_indices(self.mol, atom_labels)
    #    frag.ao_indices = ao_indices

    #    return frag

    #def collect_results(self, *attributes):
    #    """Use MPI to collect results from all fragments."""

    #    #self.log.debug("Collecting attributes %r from all clusters", (attributes,))
    #    fragments = self.fragments

    #    if mpi:
    #        def reduce_fragment(attr, op=mpi.MPI.SUM, root=0):
    #            res = mpi.world.reduce(np.asarray([getattr(f, attr) for f in fragments]), op=op, root=root)
    #            return res
    #    else:
    #        def reduce_fragment(attr):
    #            res = np.asarray([getattr(f, attr) for f in fragments])
    #            return res

    #    results = {}
    #    for attr in attributes:
    #        results[attr] = reduce_fragment(attr)

    #    return results

    #def show_cluster_sizes(self, results, show_largest=True):
    #    self.log.info("Cluster Sizes")
    #    self.log.info("*************")
    #    fmtstr = "  * %3d %-10s  :  active=%4d  frozen=%4d  ( %5.1f %%)"
    #    imax = [0]
    #    for i, frag in enumerate(self.loop()):
    #        nactive = results["nactive"][i]
    #        nfrozen = results["nfrozen"][i]
    #        self.log.info(fmtstr, frag.id, frag.trimmed_name(10), nactive, nfrozen, 100.0*nactive/self.nmo)
    #        if i == 0:
    #            continue
    #        if nactive > results["nactive"][imax[0]]:
    #            imax = [i]
    #        elif nactive == results["nactive"][imax[0]]:
    #            imax.append(i)

    #    if show_largest and self.nfrag > 1:
    #        self.log.info("Largest Cluster")
    #        self.log.info("***************")
    #        for i in imax:
    #            x = self.fragments[i]
    #            nactive = results["nactive"][i]
    #            nfrozen = results["nfrozen"][i]
    #            self.log.info(fmtstr, x.id, x.trimmed_name(10), nactive, nfrozen, 100.0*nactive/self.nmo)


    #def print_results(self, results):
    #    self.show_cluster_sizes(results)

    #    self.log.info("Fragment Energies")
    #    self.log.info("*****************")
    #    self.log.info("CCSD / CCSD+dMP2 / CCSD+dMP2+(T)")
    #    fmtstr = "  * %3d %-10s  :  %+16.8f Ha  %+16.8f Ha  %+16.8f Ha"
    #    for i, frag in enumerate(self.loop()):
    #        e_corr = results["e_corr"][i]
    #        e_pert_t = results["e_pert_t"][i]
    #        e_delta_mp2 = results["e_delta_mp2"][i]
    #        self.log.info(fmtstr, frag.id, frag.trimmed_name(10), e_corr, e_corr+e_delta_mp2, e_corr+e_delta_mp2+e_pert_t)

    #    self.log.info("  * %-14s  :  %+16.8f Ha  %+16.8f Ha  %+16.8f Ha", "total", self.e_corr, self.e_corr+self.e_delta_mp2, self.e_corr+self.e_delta_mp2+self.e_pert_t)
    #    self.log.info("E(corr)= %+16.8f Ha", self.e_corr)
    #    self.log.info("E(tot)=  %+16.8f Ha", self.e_tot)

    #def print_results(self, results):
    #    self.log.info("Energies")
    #    self.log.info("========")
    #    fmt = "%-20s %+16.8f Ha"
    #    for i, frag in enumerate(self.loop()):
    #        e_corr = results["e_corr"][i]
    #        self.log.output(fmt, 'E(corr)[' + frag.trimmed_name() + ']=', e_corr)
    #    self.log.output(fmt, 'E(corr)=', self.e_corr)
    #    self.log.output(fmt, 'E(MF)=', self.e_mf)
    #    self.log.output(fmt, 'E(nuc)=', self.mol.energy_nuc())
    #    self.log.output(fmt, 'E(tot)=', self.e_tot)

    #def print_results(self, results):
    #    self.log.info("Energies")
    #    self.log.info("========")
    #    fmt = "%-20s %s"
    #    for i, frag in enumerate(self.loop()):
    #        e_corr = results["e_corr"][i]
    #        self.log.output('E(corr)[' + frag.trimmed_name() + ']= %s', energy_string(e_corr))
    #    self.log.output('E(corr)= %s', energy_string(self.e_corr))
    #    self.log.output('E(MF)=   %s', energy_string(self.e_mf))
    #    self.log.output('E(nuc)=  %s', energy_string(self.mol.energy_nuc()))
    #    self.log.output('E(tot)=  %s', energy_string(self.e_tot))

    #def get_energies(self):
    #    """Get total energy."""
    #    return [(self.e_mf + r.e_corr) for r in self.results]

    #def get_cluster_sizes(self)
    #    sizes = np.zeros((self.nfrag, self.ncalc), dtype=np.int)
    #    for i, frag in enumerate(self.loop()):
    #        sizes[i] = frag.n_active
    #    return sizes

    #def print_clusters(self):
    #    """Print fragments of calculations."""
    #    self.log.info("%3s  %20s  %8s  %4s", "ID", "Name", "Solver", "Size")
    #    for frag in self.loop():
    #        self.log.info("%3d  %20s  %8s  %4d", frag.id, frag.name, frag.solver, frag.size)


    #def get_delta_mp2_correction(self, exchange=True):
    #    """(ia|L)(L|j'b') energy."""

    #    self.log.debug("Intracluster MP2 energies:")
    #    ovlp = self.get_ovlp()
    #    e_dmp2 = 0.0
    #    for x in self.get_fragments():
    #        c_occ_x = x.bath.dmet_bath.c_cluster_occ
    #        c_vir_x = self.mo_coeff_vir
    #        lx, lx_neg = self.get_cderi((c_occ_x, c_vir_x))
    #        eix = x.get_fragment_mo_energy(c_occ_x)
    #        eax = x.get_fragment_mo_energy(c_vir_x)
    #        eia_x = (eix[:,None] - eax[None,:])

    #        gijab = einsum('Lia,Ljb->ijab', lx, lx) # N - N^3
    #        if lx_neg is not None:
    #            gijab -= einsum('Lia,Ljb->ijab', lx_neg, lx_neg)
    #        eijab = (eia_x[:,None,:,None] + eia_x[None,:,None,:])
    #        t2 = (gijab / eijab)

    #        px = dot(x.c_proj.T, ovlp, c_occ_x)

    #        evir_d = 2*einsum('xi,ijab,xk,kjab->', px, t2, px, gijab)
    #        e_dmp2 += evir_d
    #        if exchange:
    #            evir_x = - einsum('xi,ijab,xk,kjba->', px, t2, px, gijab)
    #            e_dmp2 += evir_x
    #        else:
    #            evir_x = 0.0

    #        estr = energy_string
    #        self.log.debug("  %12s:  direct= %s  exchange= %s  total= %s", x.id_name, estr(evir_d), estr(evir_x), estr(evir_d + evir_x))

    #        # Double counting
    #        c_vir_x = x.cluster.c_active_vir
    #        lx, lx_neg = self.get_cderi((c_occ_x, c_vir_x))
    #        eax = x.get_fragment_mo_energy(c_vir_x)
    #        eia_x = (eix[:,None] - eax[None,:])

    #        gijab = einsum('Lia,Ljb->ijab', lx, lx) # N - N^3
    #        if lx_neg is not None:
    #            gijab -= einsum('Lia,Ljb->ijab', lx_neg, lx_neg)
    #        eijab = (eia_x[:,None,:,None] + eia_x[None,:,None,:])
    #        t2 = (gijab / eijab)

    #        edc_d = 2*einsum('xi,ijab,xk,kjab->', px, t2, px, gijab)
    #        e_dmp2 -= edc_d
    #        if exchange:
    #            edc_x = - einsum('xi,ijab,xk,kjba->', px, t2, px, gijab)
    #            e_dmp2 -= edc_x
    #        else:
    #            edc_x = 0.0

    #        estr = energy_string
    #        self.log.debug("DC:  %12s:  direct= %s  exchange= %s  total= %s", x.id_name, estr(edc_d), estr(edc_x), estr(edc_d + edc_x))

    #    return e_dmp2

    #def get_delta_mp2_correction_occ(self, exchange=True):
    #    """(ia|L)(L|j'b') energy."""

    #    self.log.debug("Intracluster MP2 energies:")
    #    ovlp = self.get_ovlp()
    #    e_dmp2 = 0.0
    #    for x in self.get_fragments():
    #        c_occ_x = self.mo_coeff_occ
    #        c_vir_x = x.bath.dmet_bath.c_cluster_vir
    #        lx, lx_neg = self.get_cderi((c_occ_x, c_vir_x))
    #        eix = x.get_fragment_mo_energy(c_occ_x)
    #        eax = x.get_fragment_mo_energy(c_vir_x)
    #        eia_x = (eix[:,None] - eax[None,:])

    #        gijab = einsum('Lia,Ljb->ijab', lx, lx) # N - N^3
    #        if lx_neg is not None:
    #            gijab -= einsum('Lia,Ljb->ijab', lx_neg, lx_neg)
    #        eijab = (eia_x[:,None,:,None] + eia_x[None,:,None,:])
    #        t2 = (gijab / eijab)

    #        px = dot(x.c_proj.T, ovlp, c_occ_x)

    #        evir_d = 2*einsum('xi,ijab,xk,kjab->', px, t2, px, gijab)
    #        e_dmp2 += evir_d
    #        if exchange:
    #            evir_x = - einsum('xi,ijab,xk,kjba->', px, t2, px, gijab)
    #            e_dmp2 += evir_x
    #        else:
    #            evir_x = 0.0

    #        estr = energy_string
    #        self.log.debug("  %12s:  direct= %s  exchange= %s  total= %s", x.id_name, estr(evir_d), estr(evir_x), estr(evir_d + evir_x))

    #        # Double counting
    #        c_occ_x = x.cluster.c_active_occ
    #        lx, lx_neg = self.get_cderi((c_occ_x, c_vir_x))
    #        eix = x.get_fragment_mo_energy(c_occ_x)
    #        eia_x = (eix[:,None] - eax[None,:])

    #        px = dot(x.c_proj.T, ovlp, c_occ_x)

    #        gijab = einsum('Lia,Ljb->ijab', lx, lx) # N - N^3
    #        if lx_neg is not None:
    #            gijab -= einsum('Lia,Ljb->ijab', lx_neg, lx_neg)
    #        eijab = (eia_x[:,None,:,None] + eia_x[None,:,None,:])
    #        t2 = (gijab / eijab)

    #        edc_d = 2*einsum('xi,ijab,xk,kjab->', px, t2, px, gijab)
    #        e_dmp2 -= edc_d
    #        if exchange:
    #            edc_x = - einsum('xi,ijab,xk,kjba->', px, t2, px, gijab)
    #            e_dmp2 -= edc_x
    #        else:
    #            edc_x = 0.0

    #        estr = energy_string
    #        self.log.debug("DC:  %12s:  direct= %s  exchange= %s  total= %s", x.id_name, estr(edc_d), estr(edc_x), estr(edc_d + edc_x))

    #    return e_dmp2

    #def get_intracluster_mp2_correction(self, exchange=True):
    #    """(ia|L)(L|j'b') energy."""

    #    self.log.debug("Intracluster MP2 energies:")
    #    ovlp = self.get_ovlp()
    #    e_dmp2 = 0.0
    #    for x in self.get_fragments():
    #        c_occ_x = x.bath.dmet_bath.c_cluster_occ
    #        c_vir_x = self.mo_coeff_vir
    #        lx, lx_neg = self.get_cderi((c_occ_x, c_vir_x))
    #        eix = x.get_fragment_mo_energy(c_occ_x)
    #        eax = x.get_fragment_mo_energy(c_vir_x)
    #        eia_x = (eix[:,None] - eax[None,:])

    #        gijab = einsum('Lia,Ljb->ijab', lx, lx) # N - N^3
    #        if lx_neg is not None:
    #            gijab -= einsum('Lia,Ljb->ijab', lx_neg, lx_neg)
    #        eijab = (eia_x[:,None,:,None] + eia_x[None,:,None,:])
    #        t2 = (gijab / eijab)

    #        px = dot(x.c_proj.T, ovlp, c_occ_x)

    #        # vir minus active vir
    #        pvirenv = dot(x.cluster.c_active_vir.T, ovlp, c_vir_x)
    #        pvirenv = np.eye(pvirenv.shape[-1]) - dot(pvirenv.T, pvirenv)

    #        # Virtual
    #        evir_d = 2*einsum('xi,ijAb,xk,kjab,aA->', px, t2, px, gijab, pvirenv)
    #        e_dmp2 += evir_d
    #        if exchange:
    #            evir_x = - einsum('xi,ijAb,xk,kjba,aA->', px, t2, px, gijab, pvirenv)
    #            e_dmp2 += evir_x
    #        else:
    #            evir_x = 0.0

    #        estr = energy_string
    #        self.log.debug("  %12s:  direct= %s  exchange= %s  total= %s", x.id_name, estr(evir_d), estr(evir_x), estr(evir_d + evir_x))

    #    return e_dmp2



REWF = EWF<|MERGE_RESOLUTION|>--- conflicted
+++ resolved
@@ -17,11 +17,8 @@
 from .amplitudes import get_global_t2_rhf
 from .rdm import make_rdm1_ccsd
 from .rdm import make_rdm1_ccsd_old
-<<<<<<< HEAD
 from .rdm import make_rdm1_ccsd_proj_lambda
 from .rdm import make_rdm1_ccsd_2p2l
-=======
->>>>>>> 41715952
 from .rdm import make_rdm2_ccsd
 from .rdm import make_rdm2_ccsd_proj_lambda
 from .icmp2 import get_intercluster_mp2_energy_rhf
@@ -87,25 +84,6 @@
         e_corr_part: str = 'all'    # ['all', 'direct', 'exchange']
         #energy_partitioning: str = 'first-occ'
         strict: bool = False                # Stop if cluster not converged
-<<<<<<< HEAD
-=======
-        # --- Storage [True=store and force calculation, 'auto'=store if present, False=do not store]
-        store_t1:  Union[bool,str] = True
-        store_t2:  Union[bool,str] = True   # in future: False
-        store_l1:  Union[bool,str] = True
-        store_l2:  Union[bool,str] = True # in future: False
-        #store_t1x: Union[bool,str] = False  # in future: True
-        #store_t2x: Union[bool,str] = False  # in future: True
-        #store_l1x: Union[bool,str] = False  # in future: 'auto'
-        #store_l2x: Union[bool,str] = False  # in future: 'auto'
-        store_t1x: Union[bool,str] = True
-        store_t2x: Union[bool,str] = True
-        store_l1x: Union[bool,str] = 'auto'
-        store_l2x: Union[bool,str] = 'auto'
-        store_dm1: Union[bool,str] = 'auto'
-        store_dm2: Union[bool,str] = 'auto'
-
->>>>>>> 41715952
 
     def __init__(self, mf, solver='CCSD', options=None, log=None, **kwargs):
         """Embedded wave function (EWF) calculation object.
